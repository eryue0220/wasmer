--- conflicted
+++ resolved
@@ -170,14 +170,11 @@
 	"std",
 ] }
 ignore = "0.4"
-<<<<<<< HEAD
 parking_lot = "0.12"
-=======
 clap = { version = "=4.5.50" }
 clap_builder = { version = "=4.5.50" }
 clap_derive = { version = "=4.5.49" }
 clap_lex = { version = "=0.7.6" }
->>>>>>> 9533eb20
 
 [build-dependencies]
 test-generator = { path = "tests/lib/test-generator" }
