--- conflicted
+++ resolved
@@ -223,16 +223,9 @@
     pub tag: u32,
     // The catch block
     pub catch_block: BasicBlock<'ctx>,
-<<<<<<< HEAD
-    // The PHI node to receive the exnref
+    // The PHI node to receive the exnref, if needed; catch_all
+    // blocks don't need the exnref.
     pub exnref_phi: Option<PhiValue<'ctx>>,
-=======
-    // The PHI node to receive the exception object
-    pub wasmer_exc_phi: Option<PhiValue<'ctx>>,
-    // The PHI node to receive the libunwind exception pointer,
-    // which stands in as the exnref for now
-    pub uw_exc_ptr_phi: Option<PhiValue<'ctx>>,
->>>>>>> 3189527e
 }
 
 #[derive(Debug)]
