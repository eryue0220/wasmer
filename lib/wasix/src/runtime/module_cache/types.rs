use std::hash::Hash;
use std::{
    fmt::{self, Debug, Display, Formatter},
    ops::Deref,
    path::PathBuf,
};

<<<<<<< HEAD
use rand::RngCore;
use sha2::{Digest, Sha256};
=======
>>>>>>> 1b803c93
use wasmer::{Engine, Module};

use crate::runtime::module_cache::FallbackCache;

/// A cache for compiled WebAssembly modules.
///
/// ## Deterministic ID
///
/// Implementations are encouraged to take the [`Engine::deterministic_id()`]
/// into account when saving and loading cached a [`Module`].
///
/// ## Assumptions
///
/// Implementations can assume that cache keys are unique and that using the
/// same key to load or save will always result in the "same" module.
///
/// Implementations can also assume that [`ModuleCache::load()`] will
/// be called more often than [`ModuleCache::save()`] and optimise
/// their caching strategy accordingly.
///
#[async_trait::async_trait]
pub trait ModuleCache: Debug {
    /// Load a module based on its hash.
    async fn load(&self, key: ModuleHash, engine: &Engine) -> Result<Module, CacheError>;

    /// Save a module so it can be retrieved with [`ModuleCache::load()`] at a
    /// later time.
    ///
    /// # Panics
    ///
    /// Implementations are free to assume the [`Module`] being passed in was
    /// compiled using the provided [`Engine`], and may panic if this isn't the
    /// case.
    async fn save(
        &self,
        key: ModuleHash,
        engine: &Engine,
        module: &Module,
    ) -> Result<(), CacheError>;

    /// Chain a second [`ModuleCache`] that will be used as a fallback if
    /// lookups on the primary cache fail.
    ///
    /// The general assumption is that each subsequent cache in the chain will
    /// be significantly slower than the previous one.
    ///
    /// ```rust
    /// use wasmer_wasix::runtime::module_cache::{
    ///     ModuleCache, ThreadLocalCache, FileSystemCache, SharedCache,
    /// };
    ///
    /// let cache = SharedCache::default()
    ///     .with_fallback(FileSystemCache::new("~/.local/cache"));
    /// ```
    fn with_fallback<C>(self, other: C) -> FallbackCache<Self, C>
    where
        Self: Sized,
        C: ModuleCache,
    {
        FallbackCache::new(self, other)
    }
}

#[async_trait::async_trait]
impl<D, C> ModuleCache for D
where
    D: Deref<Target = C> + Debug + Send + Sync,
    C: ModuleCache + Send + Sync + ?Sized,
{
    async fn load(&self, key: ModuleHash, engine: &Engine) -> Result<Module, CacheError> {
        (**self).load(key, engine).await
    }

    async fn save(
        &self,
        key: ModuleHash,
        engine: &Engine,
        module: &Module,
    ) -> Result<(), CacheError> {
        (**self).save(key, engine, module).await
    }
}

/// Possible errors that may occur during [`ModuleCache`] operations.
#[derive(Debug, thiserror::Error)]
pub enum CacheError {
    #[error("Unable to serialize the module")]
    Serialize(#[from] wasmer::SerializeError),
    #[error("Unable to deserialize the module")]
    Deserialize(#[from] wasmer::DeserializeError),
    #[error("Unable to read from \"{}\"", path.display())]
    FileRead {
        path: PathBuf,
        #[source]
        error: std::io::Error,
    },
    #[error("Unable to write to \"{}\"", path.display())]
    FileWrite {
        path: PathBuf,
        #[source]
        error: std::io::Error,
    },
    /// The item was not found.
    #[error("Not found")]
    NotFound,
    /// A catch-all variant for any other errors that may occur.
    #[error(transparent)]
    Other(Box<dyn std::error::Error + Send + Sync>),
}

impl CacheError {
    pub fn other(error: impl std::error::Error + Send + Sync + 'static) -> Self {
        CacheError::Other(Box::new(error))
    }
}

/// The XXHash hash of a WebAssembly module.
#[derive(Debug, Copy, Clone, PartialEq, Eq, Hash, PartialOrd, Ord)]
pub struct ModuleHash([u8; 8]);

impl ModuleHash {
<<<<<<< HEAD
    /// Create a new [`ModuleHash`] from the raw SHA-256 hash.
    pub fn from_bytes(key: [u8; 32]) -> Self {
        Self(key)
    }

    // Creates a random hash for the module
    pub fn random() -> Self {
        let mut rand = rand::thread_rng();
        let mut key = [0u8; 32];
        rand.fill_bytes(&mut key);
        Self(key)
=======
    /// Create a new [`ModuleHash`] from the raw XXHash hash.
    pub fn from_bytes(key: [u8; 8]) -> Self {
        ModuleHash(key)
>>>>>>> 1b803c93
    }

    /// Parse a XXHash hash from a hex-encoded string.
    pub fn parse_hex(hex_str: &str) -> Result<Self, hex::FromHexError> {
        let mut hash = [0_u8; 8];
        hex::decode_to_slice(hex_str, &mut hash)?;
        Ok(Self(hash))
    }

    /// Generate a new [`ModuleCache`] based on the XXHash hash of some bytes.
    pub fn hash(wasm: impl AsRef<[u8]>) -> Self {
        let wasm = wasm.as_ref();

        let hash = xxhash_rust::xxh64::xxh64(wasm, 0);

        Self(hash.to_ne_bytes())
    }

    /// Get the raw XXHash hash.
    pub fn as_bytes(self) -> [u8; 8] {
        self.0
    }
}

impl Display for ModuleHash {
    fn fmt(&self, f: &mut Formatter<'_>) -> fmt::Result {
        for byte in self.0 {
            write!(f, "{byte:02X}")?;
        }

        Ok(())
    }
}

#[cfg(test)]
mod tests {
    use super::*;

    #[test]
    fn is_object_safe() {
        let _: Option<Box<dyn ModuleCache>> = None;
    }

    #[test]
    fn key_is_displayed_as_hex() {
        let key = ModuleHash::from_bytes([0x00, 0x01, 0x02, 0x03, 0x04, 0x05, 0x06, 0x07]);

        let repr = key.to_string();

        assert_eq!(repr, "0001020304050607");
    }

    #[test]
    fn module_hash_is_just_sha_256() {
        let wasm = b"\0asm...";
        let raw = [0x0c, 0xc7, 0x88, 0x60, 0xd4, 0x14, 0x71, 0x4c];

        let hash = ModuleHash::hash(wasm);

        assert_eq!(hash.as_bytes(), raw);
    }
}<|MERGE_RESOLUTION|>--- conflicted
+++ resolved
@@ -5,11 +5,6 @@
     path::PathBuf,
 };
 
-<<<<<<< HEAD
-use rand::RngCore;
-use sha2::{Digest, Sha256};
-=======
->>>>>>> 1b803c93
 use wasmer::{Engine, Module};
 
 use crate::runtime::module_cache::FallbackCache;
@@ -131,23 +126,17 @@
 pub struct ModuleHash([u8; 8]);
 
 impl ModuleHash {
-<<<<<<< HEAD
-    /// Create a new [`ModuleHash`] from the raw SHA-256 hash.
-    pub fn from_bytes(key: [u8; 32]) -> Self {
-        Self(key)
+    /// Create a new [`ModuleHash`] from the raw XXHash hash.
+    pub fn from_bytes(key: [u8; 8]) -> Self {
+        ModuleHash(key)
     }
 
     // Creates a random hash for the module
     pub fn random() -> Self {
         let mut rand = rand::thread_rng();
-        let mut key = [0u8; 32];
+        let mut key = [0u8; 8];
         rand.fill_bytes(&mut key);
         Self(key)
-=======
-    /// Create a new [`ModuleHash`] from the raw XXHash hash.
-    pub fn from_bytes(key: [u8; 8]) -> Self {
-        ModuleHash(key)
->>>>>>> 1b803c93
     }
 
     /// Parse a XXHash hash from a hex-encoded string.
