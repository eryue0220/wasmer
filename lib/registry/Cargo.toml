--- conflicted
+++ resolved
@@ -25,10 +25,7 @@
 flate2 = "1.0.24"
 semver = "1.0.14"
 lzma-rs = "0.2.0"
-<<<<<<< HEAD
 webc = { version ="3.0.1", features = ["mmap"] }
 hex = "0.4.3"
 tokio = "1.21.2"
-=======
-log = "0.4.17"
->>>>>>> 94015996
+log = "0.4.17"