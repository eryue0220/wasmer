--- conflicted
+++ resolved
@@ -40,23 +40,15 @@
 use std::{ffi::c_void, panic};
 mod eh;
 
-<<<<<<< HEAD
-use crate::trap::{raise_lib_trap, Trap, TrapCode};
-use crate::vmcontext::VMContext;
-use crate::{on_host_stack, VMFuncRef};
-use crate::{probestack::PROBESTACK, VMExceptionObj};
-use crate::{
-    table::{RawTableElement, TableElement},
-    InternalStoreHandle,
-};
-pub use eh::throw;
-=======
-use crate::probestack::PROBESTACK;
-use crate::table::{RawTableElement, TableElement};
 use crate::trap::{Trap, TrapCode, raise_lib_trap};
 use crate::vmcontext::VMContext;
+use crate::{
+    InternalStoreHandle,
+    table::{RawTableElement, TableElement},
+};
+use crate::{VMExceptionObj, probestack::PROBESTACK};
 use crate::{VMFuncRef, on_host_stack};
->>>>>>> 09ce0606
+pub use eh::throw;
 pub use wasmer_types::LibCall;
 use wasmer_types::{
     DataIndex, ElemIndex, FunctionIndex, LocalMemoryIndex, LocalTableIndex, MemoryIndex, RawValue,
@@ -721,35 +713,6 @@
     }
 }
 
-<<<<<<< HEAD
-=======
-/// Implementation for throwing an exception.
-///
-/// # Safety
-///
-/// Calls libunwind to perform unwinding magic.
-#[unsafe(no_mangle)]
-pub unsafe extern "C-unwind" fn wasmer_vm_throw(
-    tag: u32,
-    vmctx: *mut VMContext,
-    data_ptr: usize,
-    data_size: u64,
-) -> ! {
-    unsafe { eh::throw(tag, vmctx, data_ptr, data_size) }
-}
-
-/// Implementation for throwing an exception.
-///
-/// # Safety
-///
-/// Calls libunwind to perform unwinding magic.
-#[cfg_attr(target_os = "windows", allow(unused_unsafe))]
-#[unsafe(no_mangle)]
-pub unsafe extern "C-unwind" fn wasmer_vm_rethrow(exc: *mut UwExceptionWrapper) -> ! {
-    unsafe { eh::rethrow(exc) }
-}
-
->>>>>>> 09ce0606
 /// (debug) Print an usize.
 #[unsafe(no_mangle)]
 pub extern "C-unwind" fn wasmer_vm_dbg_usize(value: usize) {
@@ -770,22 +733,15 @@
     }
 }
 
-<<<<<<< HEAD
 /// Implementation for throwing an exception.
 ///
 /// # Safety
 ///
 /// Calls libunwind to perform unwinding magic.
-#[no_mangle]
+#[unsafe(no_mangle)]
 pub unsafe extern "C-unwind" fn wasmer_vm_throw(vmctx: *mut VMContext, exnref: u32) -> ! {
     let instance = unsafe { (*vmctx).instance() };
-    eh::throw(instance.context(), exnref)
-=======
-/// Implementation for allocating an exception.
-#[unsafe(no_mangle)]
-pub extern "C-unwind" fn wasmer_vm_alloc_exception(size: usize) -> u64 {
-    Vec::<u8>::with_capacity(size).leak().as_ptr() as usize as u64
->>>>>>> 09ce0606
+    unsafe { eh::throw(instance.context(), exnref) }
 }
 
 /// Implementation for allocating an exception. Returns the exnref, i.e. a handle to the
@@ -793,9 +749,8 @@
 ///
 /// # Safety
 ///
-<<<<<<< HEAD
 /// The vmctx pointer must be dereferenceable.
-#[no_mangle]
+#[unsafe(no_mangle)]
 pub unsafe extern "C-unwind" fn wasmer_vm_alloc_exception(vmctx: *mut VMContext, tag: u32) -> u32 {
     let instance = unsafe { (*vmctx).instance_mut() };
     let unique_tag = instance.shared_tag_ptr(TagIndex::from_u32(tag)).index();
@@ -809,7 +764,7 @@
 
 /// Given a VMContext and an exnref (handle to an exception within the store),
 /// returns a pointer to the payload buffer of the underlying VMExceptionObj.
-#[no_mangle]
+#[unsafe(no_mangle)]
 pub extern "C-unwind" fn wasmer_vm_read_exnref(
     vmctx: *mut VMContext,
     exnref: u32,
@@ -824,44 +779,13 @@
 ///
 /// `exception` must be a pointer the platform-specific exception type; this is
 /// `UwExceptionWrapper` for gcc.
-#[no_mangle]
+#[unsafe(no_mangle)]
 pub unsafe extern "C-unwind" fn wasmer_vm_exception_into_exnref(exception: *mut c_void) -> u32 {
-    let exnref = eh::read_exnref(exception);
-    eh::delete_exception(exception);
-    exnref
-=======
-/// `exception` must be dereferenceable.
-#[unsafe(no_mangle)]
-pub unsafe extern "C-unwind" fn wasmer_vm_delete_exception(exception: *mut WasmerException) {
-    unsafe {
-        if !exception.is_null() {
-            let size = (*exception).data_size as usize;
-            let data = Vec::<u8>::from_raw_parts((*exception).data_ptr as *mut u8, size, size);
-            std::mem::drop(data);
-        }
-    }
-}
-
-/// Implementation for reading a `WasmerException` from a `UwExceptionWrapper`.
-/// # Safety
-///
-/// `exception` must be dereferenceable.
-#[unsafe(no_mangle)]
-pub unsafe extern "C-unwind" fn wasmer_vm_read_exception(
-    exception: *const UwExceptionWrapper,
-) -> *const WasmerException {
-    unsafe {
-        if !exception.is_null() {
-            if let Some(w) = (*exception).cause.downcast_ref() {
-                w as *const WasmerException
-            } else {
-                panic!()
-            }
-        } else {
-            std::ptr::null()
-        }
-    }
->>>>>>> 09ce0606
+    unsafe {
+        let exnref = eh::read_exnref(exception);
+        eh::delete_exception(exception);
+        exnref
+    }
 }
 
 /// Probestack check
