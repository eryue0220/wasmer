#![allow(clippy::forget_copy)] // Used by dynasm.

use crate::emitter_x64::*;
use crate::machine::*;
use crate::protect_unix;
use dynasmrt::{
    x64::Assembler, AssemblyOffset, DynamicLabel, DynasmApi, DynasmLabelApi, ExecutableBuffer,
};
use smallvec::SmallVec;
use std::ptr::NonNull;
use std::{any::Any, collections::HashMap, sync::Arc};
use wasmer_runtime_core::{
<<<<<<< HEAD
    backend::{Backend, RunnableModule, CompilerConfig, MemoryBoundCheckMode},
=======
    backend::{sys::Memory, Backend, CacheGen, RunnableModule, Token},
    cache::{Artifact, Error as CacheError},
>>>>>>> 7e00bef6
    codegen::*,
    memory::MemoryType,
    module::{ModuleInfo, ModuleInner},
    structures::{Map, TypedIndex},
    typed_func::Wasm,
    types::{
        FuncIndex, FuncSig, GlobalIndex, LocalFuncIndex, LocalOrImport, MemoryIndex, SigIndex,
        TableIndex, Type,
    },
    vm::{self, LocalGlobal, LocalMemory, LocalTable},
    vmcalls,
};
use wasmparser::{Operator, Type as WpType};

lazy_static! {
    /// Performs a System V call to `target` with [stack_top..stack_base] as the argument list, from right to left.
    static ref CONSTRUCT_STACK_AND_CALL_WASM: unsafe extern "C" fn (stack_top: *const u64, stack_base: *const u64, ctx: *mut vm::Ctx, target: *const vm::Func) -> u64 = {
        let mut assembler = Assembler::new().unwrap();
        let offset = assembler.offset();
        dynasm!(
            assembler
            ; push r15
            ; push r14
            ; push r13
            ; push r12
            ; push r11
            ; push rbp
            ; mov rbp, rsp

            ; mov r15, rdi
            ; mov r14, rsi
            ; mov r13, rdx
            ; mov r12, rcx

            ; mov rdi, r13 // ctx

            ; sub r14, 8
            ; cmp r14, r15
            ; jb >stack_ready

            ; mov rsi, [r14]
            ; sub r14, 8
            ; cmp r14, r15
            ; jb >stack_ready

            ; mov rdx, [r14]
            ; sub r14, 8
            ; cmp r14, r15
            ; jb >stack_ready

            ; mov rcx, [r14]
            ; sub r14, 8
            ; cmp r14, r15
            ; jb >stack_ready

            ; mov r8, [r14]
            ; sub r14, 8
            ; cmp r14, r15
            ; jb >stack_ready

            ; mov r9, [r14]
            ; sub r14, 8
            ; cmp r14, r15
            ; jb >stack_ready

            ; mov rax, r14
            ; sub rax, r15
            ; sub rsp, rax
            ; sub rsp, 8
            ; mov rax, QWORD 0xfffffffffffffff0u64 as i64
            ; and rsp, rax
            ; mov rax, rsp
            ; loop_begin:
            ; mov r11, [r14]
            ; mov [rax], r11
            ; sub r14, 8
            ; add rax, 8
            ; cmp r14, r15
            ; jb >stack_ready
            ; jmp <loop_begin

            ; stack_ready:
            ; mov rax, QWORD 0xfffffffffffffff0u64 as i64
            ; and rsp, rax
            ; call r12

            ; mov rsp, rbp
            ; pop rbp
            ; pop r11
            ; pop r12
            ; pop r13
            ; pop r14
            ; pop r15
            ; ret
        );
        let buf = assembler.finalize().unwrap();
        let ret = unsafe { ::std::mem::transmute(buf.ptr(offset)) };
        ::std::mem::forget(buf);
        ret
    };
}

pub struct X64ModuleCodeGenerator {
    functions: Vec<X64FunctionCode>,
    signatures: Option<Arc<Map<SigIndex, FuncSig>>>,
    function_signatures: Option<Arc<Map<FuncIndex, SigIndex>>>,
    function_labels: Option<HashMap<usize, (DynamicLabel, Option<AssemblyOffset>)>>,
    assembler: Option<Assembler>,
    func_import_count: usize,

    config: Option<Arc<CodegenConfig>>,
}

#[derive(Copy, Clone, Debug, Eq, PartialEq)]
enum LocalOrTemp {
    Local,
    Temp,
}

pub struct X64FunctionCode {
    signatures: Arc<Map<SigIndex, FuncSig>>,
    function_signatures: Arc<Map<FuncIndex, SigIndex>>,

    assembler: Option<Assembler>,
    function_labels: Option<HashMap<usize, (DynamicLabel, Option<AssemblyOffset>)>>,
    breakpoints: Option<HashMap<AssemblyOffset, Box<Fn(BkptInfo) + Send + Sync + 'static>>>,
    returns: SmallVec<[WpType; 1]>,
    locals: Vec<Location>,
    num_params: usize,
    num_locals: usize,
    value_stack: Vec<(Location, LocalOrTemp)>,
    control_stack: Vec<ControlFrame>,
    machine: Machine,
    unreachable_depth: usize,

    config: Arc<CodegenConfig>,
}

enum FuncPtrInner {}
#[repr(transparent)]
#[derive(Copy, Clone, Debug)]
struct FuncPtr(*const FuncPtrInner);
unsafe impl Send for FuncPtr {}
unsafe impl Sync for FuncPtr {}

pub struct X64ExecutionContext {
    #[allow(dead_code)]
    code: ExecutableBuffer,
    #[allow(dead_code)]
    functions: Vec<X64FunctionCode>,
    function_pointers: Vec<FuncPtr>,
    function_offsets: Vec<AssemblyOffset>,
    signatures: Arc<Map<SigIndex, FuncSig>>,
    breakpoints: Arc<HashMap<usize, Box<Fn(BkptInfo) + Send + Sync + 'static>>>,
    func_import_count: usize,
}

#[derive(Debug)]
pub struct ControlFrame {
    pub label: DynamicLabel,
    pub loop_like: bool,
    pub if_else: IfElseState,
    pub returns: SmallVec<[WpType; 1]>,
    pub value_stack_depth: usize,
}

#[derive(Debug, Copy, Clone)]
pub enum IfElseState {
    None,
    If(DynamicLabel),
    Else,
}

impl RunnableModule for X64ExecutionContext {
    fn get_func(
        &self,
        _: &ModuleInfo,
        local_func_index: LocalFuncIndex,
    ) -> Option<NonNull<vm::Func>> {
        self.function_pointers[self.func_import_count..]
            .get(local_func_index.index())
            .and_then(|ptr| NonNull::new(ptr.0 as *mut vm::Func))
    }

    fn get_trampoline(&self, _: &ModuleInfo, sig_index: SigIndex) -> Option<Wasm> {
        use std::ffi::c_void;
        use wasmer_runtime_core::typed_func::WasmTrapInfo;

        unsafe extern "C" fn invoke(
            _trampoline: unsafe extern "C" fn(
                *mut vm::Ctx,
                NonNull<vm::Func>,
                *const u64,
                *mut u64,
            ),
            ctx: *mut vm::Ctx,
            func: NonNull<vm::Func>,
            args: *const u64,
            rets: *mut u64,
            trap_info: *mut WasmTrapInfo,
            user_error: *mut Option<Box<dyn Any>>,
            num_params_plus_one: Option<NonNull<c_void>>,
        ) -> bool {
            let rm: &Box<dyn RunnableModule> = &(&*(*ctx).module).runnable_module;
            let execution_context =
                ::std::mem::transmute_copy::<&dyn RunnableModule, &X64ExecutionContext>(&&**rm);

            let args = ::std::slice::from_raw_parts(
                args,
                num_params_plus_one.unwrap().as_ptr() as usize - 1,
            );
            let args_reverse: SmallVec<[u64; 8]> = args.iter().cloned().rev().collect();
            protect_unix::BKPT_MAP
                .with(|x| x.borrow_mut().push(execution_context.breakpoints.clone()));
            let ret = match protect_unix::call_protected(|| {
                CONSTRUCT_STACK_AND_CALL_WASM(
                    args_reverse.as_ptr(),
                    args_reverse.as_ptr().offset(args_reverse.len() as isize),
                    ctx,
                    func.as_ptr(),
                )
            }) {
                Ok(x) => {
                    if !rets.is_null() {
                        *rets = x;
                    }
                    true
                }
                Err(err) => {
                    match err {
                        protect_unix::CallProtError::Trap(info) => *trap_info = info,
                        protect_unix::CallProtError::Error(data) => *user_error = Some(data),
                    }
                    false
                }
            };
            protect_unix::BKPT_MAP.with(|x| x.borrow_mut().pop().unwrap());
            ret
        }

        unsafe extern "C" fn dummy_trampoline(
            _: *mut vm::Ctx,
            _: NonNull<vm::Func>,
            _: *const u64,
            _: *mut u64,
        ) {
            unreachable!()
        }

        Some(unsafe {
            Wasm::from_raw_parts(
                dummy_trampoline,
                invoke,
                NonNull::new((self.signatures.get(sig_index).unwrap().params().len() + 1) as _), // +1 to keep it non-zero
            )
        })
    }

    unsafe fn do_early_trap(&self, data: Box<Any>) -> ! {
        protect_unix::TRAP_EARLY_DATA.with(|x| x.set(Some(data)));
        protect_unix::trigger_trap();
    }

    fn get_code(&self) -> Option<&[u8]> {
        Some(&self.code)
    }

    fn get_offsets(&self) -> Option<Vec<usize>> {
        Some(self.function_offsets.iter().map(|x| x.0).collect())
    }
}

#[derive(Debug)]
pub struct CodegenError {
    pub message: &'static str,
}

#[derive(Copy, Clone, Debug)]
struct CodegenConfig {
    memory_bound_check_mode: MemoryBoundCheckMode,
    enforce_stack_check: bool,
}

impl ModuleCodeGenerator<X64FunctionCode, X64ExecutionContext, CodegenError>
    for X64ModuleCodeGenerator
{
    fn new() -> X64ModuleCodeGenerator {
        X64ModuleCodeGenerator {
            functions: vec![],
            signatures: None,
            function_signatures: None,
            function_labels: Some(HashMap::new()),
            assembler: Some(Assembler::new().unwrap()),
            func_import_count: 0,
            config: None,
        }
    }

    fn backend_id() -> Backend {
        Backend::Singlepass
    }

    fn check_precondition(&mut self, _module_info: &ModuleInfo) -> Result<(), CodegenError> {
        Ok(())
    }

    fn next_function(&mut self) -> Result<&mut X64FunctionCode, CodegenError> {
        let (mut assembler, mut function_labels, breakpoints) =
            match self.functions.last_mut() {
                Some(x) => (
                    x.assembler.take().unwrap(),
                    x.function_labels.take().unwrap(),
                    x.breakpoints.take().unwrap(),
                ),
                None => (
                    self.assembler.take().unwrap(),
                    self.function_labels.take().unwrap(),
                    HashMap::new(),
                ),
            };
        let begin_offset = assembler.offset();
        let begin_label_info = function_labels
            .entry(self.functions.len() + self.func_import_count)
            .or_insert_with(|| (assembler.new_dynamic_label(), None));

        begin_label_info.1 = Some(begin_offset);
        let begin_label = begin_label_info.0;

        dynasm!(
            assembler
            ; => begin_label
            //; int 3
        );
        let code = X64FunctionCode {
            signatures: self.signatures.as_ref().unwrap().clone(),
            function_signatures: self.function_signatures.as_ref().unwrap().clone(),

            assembler: Some(assembler),
            function_labels: Some(function_labels),
            breakpoints: Some(breakpoints),
            returns: smallvec![],
            locals: vec![],
            num_params: 0,
            num_locals: 0,
            value_stack: vec![],
            control_stack: vec![],
            machine: Machine::new(),
            unreachable_depth: 0,
            config: self.config.as_ref().unwrap().clone(),
        };
        self.functions.push(code);
        Ok(self.functions.last_mut().unwrap())
    }

<<<<<<< HEAD
    fn finalize(mut self, _: &ModuleInfo) -> Result<X64ExecutionContext, CodegenError> {
        let (assembler, breakpoints) = match self.functions.last_mut() {
=======
    fn finalize(
        mut self,
        _: &ModuleInfo,
    ) -> Result<(X64ExecutionContext, Box<dyn CacheGen>), CodegenError> {
        let (assembler, mut br_table_data, breakpoints) = match self.functions.last_mut() {
>>>>>>> 7e00bef6
            Some(x) => (
                x.assembler.take().unwrap(),
                x.breakpoints.take().unwrap(),
            ),
            None => {
                return Err(CodegenError {
                    message: "no function",
                });
            }
        };
        let output = assembler.finalize().unwrap();

        let function_labels = if let Some(x) = self.functions.last() {
            x.function_labels.as_ref().unwrap()
        } else {
            self.function_labels.as_ref().unwrap()
        };
        let mut out_labels: Vec<FuncPtr> = vec![];
        let mut out_offsets: Vec<AssemblyOffset> = vec![];

        for i in 0..function_labels.len() {
            let (_, offset) = match function_labels.get(&i) {
                Some(x) => x,
                None => {
                    return Err(CodegenError {
                        message: "label not found",
                    });
                }
            };
            let offset = match offset {
                Some(x) => x,
                None => {
                    return Err(CodegenError {
                        message: "offset is none",
                    });
                }
            };
            out_labels.push(FuncPtr(output.ptr(*offset) as _));
            out_offsets.push(*offset);
        }

        let breakpoints: Arc<HashMap<_, _>> = Arc::new(
            breakpoints
                .into_iter()
                .map(|(offset, f)| (output.ptr(offset) as usize, f))
                .collect(),
        );

<<<<<<< HEAD
        Ok(X64ExecutionContext {
            code: output,
            functions: self.functions,
            signatures: self.signatures.as_ref().unwrap().clone(),
            breakpoints: breakpoints,
            func_import_count: self.func_import_count,
            function_pointers: out_labels,
            function_offsets: out_offsets,
        })
=======
        struct Placeholder;
        impl CacheGen for Placeholder {
            fn generate_cache(&self) -> Result<(Box<[u8]>, Memory), CacheError> {
                Err(CacheError::Unknown(
                    "the singlepass backend doesn't support caching yet".to_string(),
                ))
            }
        }

        Ok((
            X64ExecutionContext {
                code: output,
                functions: self.functions,
                signatures: self.signatures.as_ref().unwrap().clone(),
                _br_table_data: br_table_data,
                breakpoints: breakpoints,
                func_import_count: self.func_import_count,
                function_pointers: out_labels,
            },
            Box::new(Placeholder),
        ))
>>>>>>> 7e00bef6
    }

    fn feed_signatures(&mut self, signatures: Map<SigIndex, FuncSig>) -> Result<(), CodegenError> {
        self.signatures = Some(Arc::new(signatures));
        Ok(())
    }

    fn feed_function_signatures(
        &mut self,
        assoc: Map<FuncIndex, SigIndex>,
    ) -> Result<(), CodegenError> {
        self.function_signatures = Some(Arc::new(assoc));
        Ok(())
    }

    fn feed_import_function(&mut self) -> Result<(), CodegenError> {
        let labels = self.function_labels.as_mut().unwrap();
        let id = labels.len();

        let a = self.assembler.as_mut().unwrap();
        let offset = a.offset();
        let label = a.get_label();
        a.emit_label(label);
        labels.insert(id, (label, Some(offset)));

        // Emits a tail call trampoline that loads the address of the target import function
        // from Ctx and jumps to it.

        a.emit_mov(
            Size::S64,
            Location::Memory(GPR::RDI, vm::Ctx::offset_imported_funcs() as i32),
            Location::GPR(GPR::RAX),
        );
        a.emit_mov(
            Size::S64,
            Location::Memory(
                GPR::RAX,
                (vm::ImportedFunc::size() as usize * id + vm::ImportedFunc::offset_func() as usize)
                    as i32,
            ),
            Location::GPR(GPR::RAX),
        );
        a.emit_jmp_location(Location::GPR(GPR::RAX));

        self.func_import_count += 1;

        Ok(())
    }

<<<<<<< HEAD
    fn feed_compiler_config(&mut self, config: &CompilerConfig) -> Result<(), CodegenError> {
        self.config = Some(Arc::new(CodegenConfig {
            memory_bound_check_mode: config.memory_bound_check_mode,
            enforce_stack_check: config.enforce_stack_check,
        }));
        Ok(())
=======
    unsafe fn from_cache(_artifact: Artifact, _: Token) -> Result<ModuleInner, CacheError> {
        Err(CacheError::Unknown(
            "the singlepass compiler API doesn't support caching yet".to_string(),
        ))
>>>>>>> 7e00bef6
    }
}

impl X64FunctionCode {
    /// Moves `loc` to a valid location for `div`/`idiv`.
    fn emit_relaxed_xdiv(
        a: &mut Assembler,
        _m: &mut Machine,
        op: fn(&mut Assembler, Size, Location),
        sz: Size,
        loc: Location,
    ) {
        match loc {
            Location::Imm64(_) | Location::Imm32(_) => {
                a.emit_mov(sz, loc, Location::GPR(GPR::RCX)); // must not be used during div (rax, rdx)
                op(a, sz, Location::GPR(GPR::RCX));
            }
            _ => {
                op(a, sz, loc);
            }
        }
    }

    /// Moves `src` and `dst` to valid locations for `movzx`/`movsx`.
    fn emit_relaxed_zx_sx(
        a: &mut Assembler,
        m: &mut Machine,
        op: fn(&mut Assembler, Size, Location, Size, Location),
        sz_src: Size,
        mut src: Location,
        sz_dst: Size,
        dst: Location,
    ) {
        let tmp_src = m.acquire_temp_gpr().unwrap();
        let tmp_dst = m.acquire_temp_gpr().unwrap();

        match src {
            Location::Imm32(_) | Location::Imm64(_) => {
                a.emit_mov(Size::S64, src, Location::GPR(tmp_src));
                src = Location::GPR(tmp_src);
            }
            Location::Memory(_, _) | Location::GPR(_) => {}
            _ => unreachable!(),
        }

        match dst {
            Location::Imm32(_) | Location::Imm64(_) => unreachable!(),
            Location::Memory(_, _) => {
                op(a, sz_src, src, sz_dst, Location::GPR(tmp_dst));
                a.emit_mov(Size::S64, Location::GPR(tmp_dst), dst);
            }
            Location::GPR(_) => {
                op(a, sz_src, src, sz_dst, dst);
            }
            _ => unreachable!(),
        }

        m.release_temp_gpr(tmp_dst);
        m.release_temp_gpr(tmp_src);
    }

    /// Moves `src` and `dst` to valid locations for generic instructions.
    fn emit_relaxed_binop(
        a: &mut Assembler,
        m: &mut Machine,
        op: fn(&mut Assembler, Size, Location, Location),
        sz: Size,
        src: Location,
        dst: Location,
    ) {
        enum RelaxMode {
            Direct,
            SrcToGPR,
            DstToGPR,
            BothToGPR,
        }
        let mode = match (src, dst) {
            (Location::Memory(_, _), Location::Memory(_, _)) => RelaxMode::SrcToGPR,
            (Location::Imm64(_), Location::Imm64(_)) | (Location::Imm64(_), Location::Imm32(_)) => {
                RelaxMode::BothToGPR
            }
            (_, Location::Imm32(_)) | (_, Location::Imm64(_)) => RelaxMode::DstToGPR,
            (Location::Imm64(_), Location::Memory(_, _)) => RelaxMode::SrcToGPR,
            (Location::Imm64(_), Location::GPR(_))
                if (op as *const u8 != Assembler::emit_mov as *const u8) =>
            {
                RelaxMode::SrcToGPR
            }
            (_, Location::XMM(_)) => RelaxMode::SrcToGPR,
            _ if (op as *const u8 == Assembler::emit_imul as *const u8) => RelaxMode::BothToGPR, // TODO: optimize this
            _ => RelaxMode::Direct,
        };

        match mode {
            RelaxMode::SrcToGPR => {
                let temp = m.acquire_temp_gpr().unwrap();
                a.emit_mov(sz, src, Location::GPR(temp));
                op(a, sz, Location::GPR(temp), dst);
                m.release_temp_gpr(temp);
            }
            RelaxMode::DstToGPR => {
                let temp = m.acquire_temp_gpr().unwrap();
                a.emit_mov(sz, dst, Location::GPR(temp));
                op(a, sz, src, Location::GPR(temp));
                m.release_temp_gpr(temp);
            }
            RelaxMode::BothToGPR => {
                let temp_src = m.acquire_temp_gpr().unwrap();
                let temp_dst = m.acquire_temp_gpr().unwrap();
                a.emit_mov(sz, src, Location::GPR(temp_src));
                a.emit_mov(sz, dst, Location::GPR(temp_dst));
                op(a, sz, Location::GPR(temp_src), Location::GPR(temp_dst));
                match dst {
                    Location::Memory(_, _) | Location::GPR(_) => {
                        a.emit_mov(sz, Location::GPR(temp_dst), dst);
                    }
                    _ => {}
                }
                m.release_temp_gpr(temp_dst);
                m.release_temp_gpr(temp_src);
            }
            RelaxMode::Direct => {
                op(a, sz, src, dst);
            }
        }
    }

    /// Moves `src1` and `src2` to valid locations and possibly adds a layer of indirection for `dst` for AVX instructions.
    fn emit_relaxed_avx(
        a: &mut Assembler,
        m: &mut Machine,
        op: fn(&mut Assembler, XMM, XMMOrMemory, XMM),
        src1: Location,
        src2: Location,
        dst: Location,
    ) {
        Self::emit_relaxed_avx_base(
            a,
            m,
            |a, _, src1, src2, dst| op(a, src1, src2, dst),
            src1,
            src2,
            dst,
        )
    }

    /// Moves `src1` and `src2` to valid locations and possibly adds a layer of indirection for `dst` for AVX instructions.
    fn emit_relaxed_avx_base<F: FnOnce(&mut Assembler, &mut Machine, XMM, XMMOrMemory, XMM)>(
        a: &mut Assembler,
        m: &mut Machine,
        op: F,
        src1: Location,
        src2: Location,
        dst: Location,
    ) {
        let tmp1 = m.acquire_temp_xmm().unwrap();
        let tmp2 = m.acquire_temp_xmm().unwrap();
        let tmp3 = m.acquire_temp_xmm().unwrap();
        let tmpg = m.acquire_temp_gpr().unwrap();

        let src1 = match src1 {
            Location::XMM(x) => x,
            Location::GPR(_) | Location::Memory(_, _) => {
                a.emit_mov(Size::S64, src1, Location::XMM(tmp1));
                tmp1
            }
            Location::Imm32(_) => {
                a.emit_mov(Size::S32, src1, Location::GPR(tmpg));
                a.emit_mov(Size::S32, Location::GPR(tmpg), Location::XMM(tmp1));
                tmp1
            }
            Location::Imm64(_) => {
                a.emit_mov(Size::S64, src1, Location::GPR(tmpg));
                a.emit_mov(Size::S64, Location::GPR(tmpg), Location::XMM(tmp1));
                tmp1
            }
            _ => unreachable!(),
        };

        let src2 = match src2 {
            Location::XMM(x) => XMMOrMemory::XMM(x),
            Location::Memory(base, disp) => XMMOrMemory::Memory(base, disp),
            Location::GPR(_) => {
                a.emit_mov(Size::S64, src2, Location::XMM(tmp2));
                XMMOrMemory::XMM(tmp2)
            }
            Location::Imm32(_) => {
                a.emit_mov(Size::S32, src2, Location::GPR(tmpg));
                a.emit_mov(Size::S32, Location::GPR(tmpg), Location::XMM(tmp2));
                XMMOrMemory::XMM(tmp2)
            }
            Location::Imm64(_) => {
                a.emit_mov(Size::S64, src2, Location::GPR(tmpg));
                a.emit_mov(Size::S64, Location::GPR(tmpg), Location::XMM(tmp2));
                XMMOrMemory::XMM(tmp2)
            }
            _ => unreachable!(),
        };

        match dst {
            Location::XMM(x) => {
                op(a, m, src1, src2, x);
            }
            Location::Memory(_, _) | Location::GPR(_) => {
                op(a, m, src1, src2, tmp3);
                a.emit_mov(Size::S64, Location::XMM(tmp3), dst);
            }
            _ => unreachable!(),
        }

        m.release_temp_gpr(tmpg);
        m.release_temp_xmm(tmp3);
        m.release_temp_xmm(tmp2);
        m.release_temp_xmm(tmp1);
    }

    /// I32 binary operation with both operands popped from the virtual stack.
    fn emit_binop_i32(
        a: &mut Assembler,
        m: &mut Machine,
        value_stack: &mut Vec<(Location, LocalOrTemp)>,
        f: fn(&mut Assembler, Size, Location, Location),
    ) {
        // Using Red Zone here.
        let loc_b = get_location_released(a, m, value_stack.pop().unwrap());
        let loc_a = get_location_released(a, m, value_stack.pop().unwrap());
        let ret = m.acquire_locations(a, &[WpType::I32], false)[0];

        if loc_a != ret {
            let tmp = m.acquire_temp_gpr().unwrap();
            Self::emit_relaxed_binop(
                a,
                m,
                Assembler::emit_mov,
                Size::S32,
                loc_a,
                Location::GPR(tmp),
            );
            Self::emit_relaxed_binop(a, m, f, Size::S32, loc_b, Location::GPR(tmp));
            Self::emit_relaxed_binop(
                a,
                m,
                Assembler::emit_mov,
                Size::S32,
                Location::GPR(tmp),
                ret,
            );
            m.release_temp_gpr(tmp);
        } else {
            Self::emit_relaxed_binop(a, m, f, Size::S32, loc_b, ret);
        }

        value_stack.push((ret, LocalOrTemp::Temp));
    }

    /// I64 binary operation with both operands popped from the virtual stack.
    fn emit_binop_i64(
        a: &mut Assembler,
        m: &mut Machine,
        value_stack: &mut Vec<(Location, LocalOrTemp)>,
        f: fn(&mut Assembler, Size, Location, Location),
    ) {
        // Using Red Zone here.
        let loc_b = get_location_released(a, m, value_stack.pop().unwrap());
        let loc_a = get_location_released(a, m, value_stack.pop().unwrap());
        let ret = m.acquire_locations(a, &[WpType::I64], false)[0];

        if loc_a != ret {
            let tmp = m.acquire_temp_gpr().unwrap();
            Self::emit_relaxed_binop(
                a,
                m,
                Assembler::emit_mov,
                Size::S64,
                loc_a,
                Location::GPR(tmp),
            );
            Self::emit_relaxed_binop(a, m, f, Size::S64, loc_b, Location::GPR(tmp));
            Self::emit_relaxed_binop(
                a,
                m,
                Assembler::emit_mov,
                Size::S64,
                Location::GPR(tmp),
                ret,
            );
            m.release_temp_gpr(tmp);
        } else {
            Self::emit_relaxed_binop(a, m, f, Size::S64, loc_b, ret);
        }

        value_stack.push((ret, LocalOrTemp::Temp));
    }

    /// I32 comparison with `loc_b` from input.
    fn emit_cmpop_i32_dynamic_b(
        a: &mut Assembler,
        m: &mut Machine,
        value_stack: &mut Vec<(Location, LocalOrTemp)>,
        c: Condition,
        loc_b: Location,
    ) {
        // Using Red Zone here.
        let loc_a = get_location_released(a, m, value_stack.pop().unwrap());

        let ret = m.acquire_locations(a, &[WpType::I32], false)[0];
        match ret {
            Location::GPR(x) => {
                Self::emit_relaxed_binop(a, m, Assembler::emit_cmp, Size::S32, loc_b, loc_a);
                a.emit_set(c, x);
                a.emit_and(Size::S32, Location::Imm32(0xff), Location::GPR(x));
            }
            Location::Memory(_, _) => {
                let tmp = m.acquire_temp_gpr().unwrap();
                Self::emit_relaxed_binop(a, m, Assembler::emit_cmp, Size::S32, loc_b, loc_a);
                a.emit_set(c, tmp);
                a.emit_and(Size::S32, Location::Imm32(0xff), Location::GPR(tmp));
                a.emit_mov(Size::S32, Location::GPR(tmp), ret);
                m.release_temp_gpr(tmp);
            }
            _ => unreachable!(),
        }
        value_stack.push((ret, LocalOrTemp::Temp));
    }

    /// I32 comparison with both operands popped from the virtual stack.
    fn emit_cmpop_i32(
        a: &mut Assembler,
        m: &mut Machine,
        value_stack: &mut Vec<(Location, LocalOrTemp)>,
        c: Condition,
    ) {
        let loc_b = get_location_released(a, m, value_stack.pop().unwrap());
        Self::emit_cmpop_i32_dynamic_b(a, m, value_stack, c, loc_b);
    }

    /// I64 comparison with `loc_b` from input.
    fn emit_cmpop_i64_dynamic_b(
        a: &mut Assembler,
        m: &mut Machine,
        value_stack: &mut Vec<(Location, LocalOrTemp)>,
        c: Condition,
        loc_b: Location,
    ) {
        // Using Red Zone here.
        let loc_a = get_location_released(a, m, value_stack.pop().unwrap());

        let ret = m.acquire_locations(a, &[WpType::I32], false)[0];
        match ret {
            Location::GPR(x) => {
                Self::emit_relaxed_binop(a, m, Assembler::emit_cmp, Size::S64, loc_b, loc_a);
                a.emit_set(c, x);
                a.emit_and(Size::S32, Location::Imm32(0xff), Location::GPR(x));
            }
            Location::Memory(_, _) => {
                let tmp = m.acquire_temp_gpr().unwrap();
                Self::emit_relaxed_binop(a, m, Assembler::emit_cmp, Size::S64, loc_b, loc_a);
                a.emit_set(c, tmp);
                a.emit_and(Size::S32, Location::Imm32(0xff), Location::GPR(tmp));
                a.emit_mov(Size::S32, Location::GPR(tmp), ret);
                m.release_temp_gpr(tmp);
            }
            _ => unreachable!(),
        }
        value_stack.push((ret, LocalOrTemp::Temp));
    }

    /// I64 comparison with both operands popped from the virtual stack.
    fn emit_cmpop_i64(
        a: &mut Assembler,
        m: &mut Machine,
        value_stack: &mut Vec<(Location, LocalOrTemp)>,
        c: Condition,
    ) {
        let loc_b = get_location_released(a, m, value_stack.pop().unwrap());
        Self::emit_cmpop_i64_dynamic_b(a, m, value_stack, c, loc_b);
    }

    /// I32 `lzcnt`/`tzcnt`/`popcnt` with operand popped from the virtual stack.
    fn emit_xcnt_i32(
        a: &mut Assembler,
        m: &mut Machine,
        value_stack: &mut Vec<(Location, LocalOrTemp)>,
        f: fn(&mut Assembler, Size, Location, Location),
    ) {
        let loc = get_location_released(a, m, value_stack.pop().unwrap());
        let ret = m.acquire_locations(a, &[WpType::I32], false)[0];

        match loc {
            Location::Imm32(_) => {
                let tmp = m.acquire_temp_gpr().unwrap();
                a.emit_mov(Size::S32, loc, Location::GPR(tmp));
                if let Location::Memory(_, _) = ret {
                    let out_tmp = m.acquire_temp_gpr().unwrap();
                    f(a, Size::S32, Location::GPR(tmp), Location::GPR(out_tmp));
                    a.emit_mov(Size::S32, Location::GPR(out_tmp), ret);
                    m.release_temp_gpr(out_tmp);
                } else {
                    f(a, Size::S32, Location::GPR(tmp), ret);
                }
                m.release_temp_gpr(tmp);
            }
            Location::Memory(_, _) | Location::GPR(_) => {
                if let Location::Memory(_, _) = ret {
                    let out_tmp = m.acquire_temp_gpr().unwrap();
                    f(a, Size::S32, loc, Location::GPR(out_tmp));
                    a.emit_mov(Size::S32, Location::GPR(out_tmp), ret);
                    m.release_temp_gpr(out_tmp);
                } else {
                    f(a, Size::S32, loc, ret);
                }
            }
            _ => unreachable!(),
        }
        value_stack.push((ret, LocalOrTemp::Temp));
    }

    /// I64 `lzcnt`/`tzcnt`/`popcnt` with operand popped from the virtual stack.
    fn emit_xcnt_i64(
        a: &mut Assembler,
        m: &mut Machine,
        value_stack: &mut Vec<(Location, LocalOrTemp)>,
        f: fn(&mut Assembler, Size, Location, Location),
    ) {
        let loc = get_location_released(a, m, value_stack.pop().unwrap());
        let ret = m.acquire_locations(a, &[WpType::I64], false)[0];

        match loc {
            Location::Imm64(_) | Location::Imm32(_) => {
                let tmp = m.acquire_temp_gpr().unwrap();
                a.emit_mov(Size::S64, loc, Location::GPR(tmp));
                if let Location::Memory(_, _) = ret {
                    let out_tmp = m.acquire_temp_gpr().unwrap();
                    f(a, Size::S64, Location::GPR(tmp), Location::GPR(out_tmp));
                    a.emit_mov(Size::S64, Location::GPR(out_tmp), ret);
                    m.release_temp_gpr(out_tmp);
                } else {
                    f(a, Size::S64, Location::GPR(tmp), ret);
                }
                m.release_temp_gpr(tmp);
            }
            Location::Memory(_, _) | Location::GPR(_) => {
                if let Location::Memory(_, _) = ret {
                    let out_tmp = m.acquire_temp_gpr().unwrap();
                    f(a, Size::S64, loc, Location::GPR(out_tmp));
                    a.emit_mov(Size::S64, Location::GPR(out_tmp), ret);
                    m.release_temp_gpr(out_tmp);
                } else {
                    f(a, Size::S64, loc, ret);
                }
            }
            _ => unreachable!(),
        }
        value_stack.push((ret, LocalOrTemp::Temp));
    }

    /// I32 shift with both operands popped from the virtual stack.
    fn emit_shift_i32(
        a: &mut Assembler,
        m: &mut Machine,
        value_stack: &mut Vec<(Location, LocalOrTemp)>,
        f: fn(&mut Assembler, Size, Location, Location),
    ) {
        let loc_b = get_location_released(a, m, value_stack.pop().unwrap());
        let loc_a = get_location_released(a, m, value_stack.pop().unwrap());
        let ret = m.acquire_locations(a, &[WpType::I32], false)[0];

        a.emit_mov(Size::S32, loc_b, Location::GPR(GPR::RCX));

        if loc_a != ret {
            Self::emit_relaxed_binop(a, m, Assembler::emit_mov, Size::S32, loc_a, ret);
        }

        f(a, Size::S32, Location::GPR(GPR::RCX), ret);
        value_stack.push((ret, LocalOrTemp::Temp));
    }

    /// I64 shift with both operands popped from the virtual stack.
    fn emit_shift_i64(
        a: &mut Assembler,
        m: &mut Machine,
        value_stack: &mut Vec<(Location, LocalOrTemp)>,
        f: fn(&mut Assembler, Size, Location, Location),
    ) {
        let loc_b = get_location_released(a, m, value_stack.pop().unwrap());
        let loc_a = get_location_released(a, m, value_stack.pop().unwrap());
        let ret = m.acquire_locations(a, &[WpType::I64], false)[0];

        a.emit_mov(Size::S64, loc_b, Location::GPR(GPR::RCX));

        if loc_a != ret {
            Self::emit_relaxed_binop(a, m, Assembler::emit_mov, Size::S64, loc_a, ret);
        }

        f(a, Size::S64, Location::GPR(GPR::RCX), ret);
        value_stack.push((ret, LocalOrTemp::Temp));
    }

    /// Floating point (AVX) binary operation with both operands popped from the virtual stack.
    fn emit_fp_binop_avx(
        a: &mut Assembler,
        m: &mut Machine,
        value_stack: &mut Vec<(Location, LocalOrTemp)>,
        f: fn(&mut Assembler, XMM, XMMOrMemory, XMM),
    ) {
        let loc_b = get_location_released(a, m, value_stack.pop().unwrap());
        let loc_a = get_location_released(a, m, value_stack.pop().unwrap());
        let ret = m.acquire_locations(a, &[WpType::F64], false)[0];
        value_stack.push((ret, LocalOrTemp::Temp));

        Self::emit_relaxed_avx(a, m, f, loc_a, loc_b, ret);
    }

    /// Floating point (AVX) comparison with both operands popped from the virtual stack.
    fn emit_fp_cmpop_avx(
        a: &mut Assembler,
        m: &mut Machine,
        value_stack: &mut Vec<(Location, LocalOrTemp)>,
        f: fn(&mut Assembler, XMM, XMMOrMemory, XMM),
    ) {
        let loc_b = get_location_released(a, m, value_stack.pop().unwrap());
        let loc_a = get_location_released(a, m, value_stack.pop().unwrap());
        let ret = m.acquire_locations(a, &[WpType::I32], false)[0];
        value_stack.push((ret, LocalOrTemp::Temp));

        Self::emit_relaxed_avx(a, m, f, loc_a, loc_b, ret);
        a.emit_and(Size::S32, Location::Imm32(1), ret); // FIXME: Why?
    }

    /// Floating point (AVX) binary operation with both operands popped from the virtual stack.
    fn emit_fp_unop_avx(
        a: &mut Assembler,
        m: &mut Machine,
        value_stack: &mut Vec<(Location, LocalOrTemp)>,
        f: fn(&mut Assembler, XMM, XMMOrMemory, XMM),
    ) {
        let loc = get_location_released(a, m, value_stack.pop().unwrap());
        let ret = m.acquire_locations(a, &[WpType::F64], false)[0];
        value_stack.push((ret, LocalOrTemp::Temp));

        Self::emit_relaxed_avx(a, m, f, loc, loc, ret);
    }

    /// Emits a System V call sequence.
    ///
    /// This function must not use RAX before `cb` is called.
    fn emit_call_sysv<I: Iterator<Item = Location>, F: FnOnce(&mut Assembler)>(
        a: &mut Assembler,
        m: &mut Machine,
        cb: F,
        params: I,
    ) {
        let params: Vec<_> = params.collect();

        // Save used GPRs.
        let used_gprs = m.get_used_gprs();
        for r in used_gprs.iter() {
            a.emit_push(Size::S64, Location::GPR(*r));
        }

        // Save used XMM registers.
        let used_xmms = m.get_used_xmms();
        if used_xmms.len() > 0 {
            a.emit_sub(
                Size::S64,
                Location::Imm32((used_xmms.len() * 8) as u32),
                Location::GPR(GPR::RSP),
            );

            // FIXME: Possible dynasm bug. This is a workaround.
            // Using RSP as the source/destination operand of a `mov` instruction produces invalid code.
            a.emit_mov(Size::S64, Location::GPR(GPR::RSP), Location::GPR(GPR::RCX));
            for (i, r) in used_xmms.iter().enumerate() {
                a.emit_mov(
                    Size::S64,
                    Location::XMM(*r),
                    Location::Memory(GPR::RCX, (i * 8) as i32),
                );
            }
        }

        let mut stack_offset: usize = 0;

        // Calculate stack offset.
        for (i, _param) in params.iter().enumerate() {
            let loc = Machine::get_param_location(1 + i);
            match loc {
                Location::Memory(_, _) => {
                    stack_offset += 8;
                }
                _ => {}
            }
        }

        // Align stack to 16 bytes.
        if (m.get_stack_offset() + used_gprs.len() * 8 + stack_offset) % 16 != 0 {
            a.emit_sub(Size::S64, Location::Imm32(8), Location::GPR(GPR::RSP));
            stack_offset += 8;
        }

        let mut call_movs: Vec<(Location, GPR)> = vec![];

        // Prepare register & stack parameters.
        for (i, param) in params.iter().enumerate().rev() {
            let loc = Machine::get_param_location(1 + i);
            match loc {
                Location::GPR(x) => {
                    call_movs.push((*param, x));
                }
                Location::Memory(_, _) => {
                    match *param {
                        // Dynasm bug: RSP in memory operand does not work
                        Location::Imm64(_) | Location::XMM(_) => {
                            a.emit_mov(
                                Size::S64,
                                Location::GPR(GPR::RAX),
                                Location::XMM(XMM::XMM0),
                            );
                            a.emit_mov(
                                Size::S64,
                                Location::GPR(GPR::RCX),
                                Location::XMM(XMM::XMM1),
                            );
                            a.emit_sub(Size::S64, Location::Imm32(8), Location::GPR(GPR::RSP));
                            a.emit_mov(Size::S64, Location::GPR(GPR::RSP), Location::GPR(GPR::RCX));
                            a.emit_mov(Size::S64, *param, Location::GPR(GPR::RAX));
                            a.emit_mov(
                                Size::S64,
                                Location::GPR(GPR::RAX),
                                Location::Memory(GPR::RCX, 0),
                            );
                            a.emit_mov(
                                Size::S64,
                                Location::XMM(XMM::XMM0),
                                Location::GPR(GPR::RAX),
                            );
                            a.emit_mov(
                                Size::S64,
                                Location::XMM(XMM::XMM1),
                                Location::GPR(GPR::RCX),
                            );
                        }
                        _ => a.emit_push(Size::S64, *param),
                    }
                }
                _ => unreachable!(),
            }
        }

        // Sort register moves so that register are not overwritten before read.
        sort_call_movs(&mut call_movs);

        // Emit register moves.
        for (loc, gpr) in call_movs {
            if loc != Location::GPR(gpr) {
                a.emit_mov(Size::S64, loc, Location::GPR(gpr));
            }
        }

        // Put vmctx as the first parameter.
        a.emit_mov(
            Size::S64,
            Location::GPR(Machine::get_vmctx_reg()),
            Machine::get_param_location(0),
        ); // vmctx

        cb(a);

        // Restore stack.
        if stack_offset > 0 {
            a.emit_add(
                Size::S64,
                Location::Imm32(stack_offset as u32),
                Location::GPR(GPR::RSP),
            );
        }

        // Restore XMMs.
        if used_xmms.len() > 0 {
            // FIXME: Possible dynasm bug. This is a workaround.
            a.emit_mov(Size::S64, Location::GPR(GPR::RSP), Location::GPR(GPR::RDX));
            for (i, r) in used_xmms.iter().enumerate() {
                a.emit_mov(
                    Size::S64,
                    Location::Memory(GPR::RDX, (i * 8) as i32),
                    Location::XMM(*r),
                );
            }
            a.emit_add(
                Size::S64,
                Location::Imm32((used_xmms.len() * 8) as u32),
                Location::GPR(GPR::RSP),
            );
        }

        // Restore GPRs.
        for r in used_gprs.iter().rev() {
            a.emit_pop(Size::S64, Location::GPR(*r));
        }
    }

    /// Emits a System V call sequence, specialized for labels as the call target.
    fn emit_call_sysv_label<I: Iterator<Item = Location>>(
        a: &mut Assembler,
        m: &mut Machine,
        label: DynamicLabel,
        params: I,
    ) {
        Self::emit_call_sysv(a, m, |a| a.emit_call_label(label), params)
    }

    /// Emits a memory operation.
    fn emit_memory_op<F: FnOnce(&mut Assembler, &mut Machine, GPR)>(
        module_info: &ModuleInfo,
        config: &CodegenConfig,
        a: &mut Assembler,
        m: &mut Machine,
        addr: Location,
        offset: usize,
        value_size: usize,
        cb: F,
    ) {
        // If the memory is dynamic, we need to do bound checking at runtime.
        let mem_desc = match MemoryIndex::new(0).local_or_import(module_info) {
            LocalOrImport::Local(local_mem_index) => &module_info.memories[local_mem_index],
            LocalOrImport::Import(import_mem_index) => {
                &module_info.imported_memories[import_mem_index].1
            }
        };
        let need_check = match config.memory_bound_check_mode {
            MemoryBoundCheckMode::Default => match mem_desc.memory_type() {
                MemoryType::Dynamic => true,
                MemoryType::Static | MemoryType::SharedStatic => false,
            },
            MemoryBoundCheckMode::Enable => true,
            MemoryBoundCheckMode::Disable => false,
        };
        
        let tmp_addr = m.acquire_temp_gpr().unwrap();
        let tmp_base = m.acquire_temp_gpr().unwrap();
        let tmp_bound = m.acquire_temp_gpr().unwrap();

        // Load base into temporary register.
        a.emit_mov(
            Size::S64,
            Location::Memory(
                Machine::get_vmctx_reg(),
                vm::Ctx::offset_memory_base() as i32,
            ),
            Location::GPR(tmp_base),
        );

        if need_check {
            a.emit_mov(
                Size::S64,
                Location::Memory(
                    Machine::get_vmctx_reg(),
                    vm::Ctx::offset_memory_bound() as i32,
                ),
                Location::GPR(tmp_bound),
            );
            // Adds base to bound so `tmp_bound` now holds the end of linear memory.
            a.emit_add(Size::S64, Location::GPR(tmp_base), Location::GPR(tmp_bound));
            a.emit_mov(Size::S32, addr, Location::GPR(tmp_addr));

            // This branch is used for emitting "faster" code for the special case of (offset + value_size) not exceeding u32 range.
            match (offset as u32).checked_add(value_size as u32) {
                Some(x) => {
                    a.emit_add(Size::S64, Location::Imm32(x), Location::GPR(tmp_addr));
                }
                None => {
                    a.emit_add(
                        Size::S64,
                        Location::Imm32(offset as u32),
                        Location::GPR(tmp_addr),
                    );
                    a.emit_add(
                        Size::S64,
                        Location::Imm32(value_size as u32),
                        Location::GPR(tmp_addr),
                    );
                }
            }

            // Trap if the end address of the requested area is above that of the linear memory.
            a.emit_add(Size::S64, Location::GPR(tmp_base), Location::GPR(tmp_addr));
            a.emit_cmp(Size::S64, Location::GPR(tmp_bound), Location::GPR(tmp_addr));
            a.emit_conditional_trap(Condition::Above);
        }

        m.release_temp_gpr(tmp_bound);

        // Calculates the real address, and loads from it.
        a.emit_mov(Size::S32, addr, Location::GPR(tmp_addr));
        a.emit_add(
            Size::S64,
            Location::Imm32(offset as u32),
            Location::GPR(tmp_addr),
        );
        a.emit_add(Size::S64, Location::GPR(tmp_base), Location::GPR(tmp_addr));
        m.release_temp_gpr(tmp_base);

        cb(a, m, tmp_addr);

        m.release_temp_gpr(tmp_addr);
    }

    // Checks for underflow/overflow/nan before IxxTrunc{U/S}F32.
    fn emit_f32_int_conv_check(
        a: &mut Assembler,
        m: &mut Machine,
        reg: XMM,
        lower_bound: f32,
        upper_bound: f32,
    ) {
        let lower_bound = f32::to_bits(lower_bound);
        let upper_bound = f32::to_bits(upper_bound);

        let trap = a.get_label();
        let end = a.get_label();

        let tmp = m.acquire_temp_gpr().unwrap();
        let tmp_x = m.acquire_temp_xmm().unwrap();

        // Underflow.
        a.emit_mov(Size::S32, Location::Imm32(lower_bound), Location::GPR(tmp));
        a.emit_mov(Size::S32, Location::GPR(tmp), Location::XMM(tmp_x));
        a.emit_vcmpless(reg, XMMOrMemory::XMM(tmp_x), tmp_x);
        a.emit_mov(Size::S32, Location::XMM(tmp_x), Location::GPR(tmp));
        a.emit_cmp(Size::S32, Location::Imm32(0), Location::GPR(tmp));
        a.emit_jmp(Condition::NotEqual, trap);

        // Overflow.
        a.emit_mov(Size::S32, Location::Imm32(upper_bound), Location::GPR(tmp));
        a.emit_mov(Size::S32, Location::GPR(tmp), Location::XMM(tmp_x));
        a.emit_vcmpgess(reg, XMMOrMemory::XMM(tmp_x), tmp_x);
        a.emit_mov(Size::S32, Location::XMM(tmp_x), Location::GPR(tmp));
        a.emit_cmp(Size::S32, Location::Imm32(0), Location::GPR(tmp));
        a.emit_jmp(Condition::NotEqual, trap);

        // NaN.
        a.emit_vcmpeqss(reg, XMMOrMemory::XMM(reg), tmp_x);
        a.emit_mov(Size::S32, Location::XMM(tmp_x), Location::GPR(tmp));
        a.emit_cmp(Size::S32, Location::Imm32(0), Location::GPR(tmp));
        a.emit_jmp(Condition::Equal, trap);

        a.emit_jmp(Condition::None, end);
        a.emit_label(trap);
        a.emit_ud2();
        a.emit_label(end);

        m.release_temp_xmm(tmp_x);
        m.release_temp_gpr(tmp);
    }

    // Checks for underflow/overflow/nan before IxxTrunc{U/S}F64.
    fn emit_f64_int_conv_check(
        a: &mut Assembler,
        m: &mut Machine,
        reg: XMM,
        lower_bound: f64,
        upper_bound: f64,
    ) {
        let lower_bound = f64::to_bits(lower_bound);
        let upper_bound = f64::to_bits(upper_bound);

        let trap = a.get_label();
        let end = a.get_label();

        let tmp = m.acquire_temp_gpr().unwrap();
        let tmp_x = m.acquire_temp_xmm().unwrap();

        // Underflow.
        a.emit_mov(Size::S64, Location::Imm64(lower_bound), Location::GPR(tmp));
        a.emit_mov(Size::S64, Location::GPR(tmp), Location::XMM(tmp_x));
        a.emit_vcmplesd(reg, XMMOrMemory::XMM(tmp_x), tmp_x);
        a.emit_mov(Size::S32, Location::XMM(tmp_x), Location::GPR(tmp));
        a.emit_cmp(Size::S32, Location::Imm32(0), Location::GPR(tmp));
        a.emit_jmp(Condition::NotEqual, trap);

        // Overflow.
        a.emit_mov(Size::S64, Location::Imm64(upper_bound), Location::GPR(tmp));
        a.emit_mov(Size::S64, Location::GPR(tmp), Location::XMM(tmp_x));
        a.emit_vcmpgesd(reg, XMMOrMemory::XMM(tmp_x), tmp_x);
        a.emit_mov(Size::S32, Location::XMM(tmp_x), Location::GPR(tmp));
        a.emit_cmp(Size::S32, Location::Imm32(0), Location::GPR(tmp));
        a.emit_jmp(Condition::NotEqual, trap);

        // NaN.
        a.emit_vcmpeqsd(reg, XMMOrMemory::XMM(reg), tmp_x);
        a.emit_mov(Size::S32, Location::XMM(tmp_x), Location::GPR(tmp));
        a.emit_cmp(Size::S32, Location::Imm32(0), Location::GPR(tmp));
        a.emit_jmp(Condition::Equal, trap);

        a.emit_jmp(Condition::None, end);
        a.emit_label(trap);
        a.emit_ud2();
        a.emit_label(end);

        m.release_temp_xmm(tmp_x);
        m.release_temp_gpr(tmp);
    }
}

impl FunctionCodeGenerator<CodegenError> for X64FunctionCode {
    fn feed_return(&mut self, ty: WpType) -> Result<(), CodegenError> {
        self.returns.push(ty);
        Ok(())
    }

    fn feed_param(&mut self, _ty: WpType) -> Result<(), CodegenError> {
        self.num_params += 1;
        self.num_locals += 1;
        Ok(())
    }

    fn feed_local(&mut self, _ty: WpType, n: usize) -> Result<(), CodegenError> {
        self.num_locals += n;
        Ok(())
    }

    fn begin_body(&mut self, _module_info: &ModuleInfo) -> Result<(), CodegenError> {
        let a = self.assembler.as_mut().unwrap();
        a.emit_push(Size::S64, Location::GPR(GPR::RBP));
        a.emit_mov(Size::S64, Location::GPR(GPR::RSP), Location::GPR(GPR::RBP));

        // Stack check.
        if self.config.enforce_stack_check {
            a.emit_cmp(
                Size::S64,
                Location::Memory(
                    GPR::RDI, // first parameter is vmctx
                    vm::Ctx::offset_stack_lower_bound() as i32,
                ),
                Location::GPR(GPR::RSP)
            );
            a.emit_conditional_trap(Condition::Below);
        }

        self.locals = self
            .machine
            .init_locals(a, self.num_locals, self.num_params);

        a.emit_sub(Size::S64, Location::Imm32(32), Location::GPR(GPR::RSP)); // simulate "red zone" if not supported by the platform

        self.control_stack.push(ControlFrame {
            label: a.get_label(),
            loop_like: false,
            if_else: IfElseState::None,
            returns: self.returns.clone(),
            value_stack_depth: 0,
        });
        Ok(())
    }

    fn finalize(&mut self) -> Result<(), CodegenError> {
        let a = self.assembler.as_mut().unwrap();
        a.emit_ud2();
        Ok(())
    }

    fn feed_event(&mut self, ev: Event, module_info: &ModuleInfo) -> Result<(), CodegenError> {
        //println!("{:?} {}", op, self.value_stack.len());
        let was_unreachable;

        if self.unreachable_depth > 0 {
            was_unreachable = true;

            if let Event::Wasm(op) = ev {
                match *op {
                    Operator::Block { .. } | Operator::Loop { .. } | Operator::If { .. } => {
                        self.unreachable_depth += 1;
                    }
                    Operator::End => {
                        self.unreachable_depth -= 1;
                    }
                    Operator::Else => {
                        // We are in a reachable true branch
                        if self.unreachable_depth == 1 {
                            if let Some(IfElseState::If(_)) =
                                self.control_stack.last().map(|x| x.if_else)
                            {
                                self.unreachable_depth -= 1;
                            }
                        }
                    }
                    _ => {}
                }
            }
            if self.unreachable_depth > 0 {
                return Ok(());
            }
        } else {
            was_unreachable = false;
        }

        let a = self.assembler.as_mut().unwrap();

        let op = match ev {
            Event::Wasm(x) => x,
            Event::Internal(x) => {
                match x {
                    InternalEvent::Breakpoint(callback) => {
                        a.emit_bkpt();
                        self.breakpoints
                            .as_mut()
                            .unwrap()
                            .insert(a.get_offset(), callback);
                    }
                    InternalEvent::FunctionBegin(_) | InternalEvent::FunctionEnd => {}
                    _ => unimplemented!(),
                }
                return Ok(());
            }
        };
        match *op {
            Operator::GetGlobal { global_index } => {
                let global_index = global_index as usize;

                let tmp = self.machine.acquire_temp_gpr().unwrap();

                let loc = match GlobalIndex::new(global_index).local_or_import(module_info) {
                    LocalOrImport::Local(local_index) => {
                        a.emit_mov(
                            Size::S64,
                            Location::Memory(
                                Machine::get_vmctx_reg(),
                                vm::Ctx::offset_globals() as i32,
                            ),
                            Location::GPR(tmp),
                        );
                        a.emit_mov(
                            Size::S64,
                            Location::Memory(tmp, (local_index.index() as i32) * 8),
                            Location::GPR(tmp),
                        );
                        self.machine.acquire_locations(
                            a,
                            &[type_to_wp_type(module_info.globals[local_index].desc.ty)],
                            false,
                        )[0]
                    }
                    LocalOrImport::Import(import_index) => {
                        a.emit_mov(
                            Size::S64,
                            Location::Memory(
                                Machine::get_vmctx_reg(),
                                vm::Ctx::offset_imported_globals() as i32,
                            ),
                            Location::GPR(tmp),
                        );
                        a.emit_mov(
                            Size::S64,
                            Location::Memory(tmp, (import_index.index() as i32) * 8),
                            Location::GPR(tmp),
                        );
                        self.machine.acquire_locations(
                            a,
                            &[type_to_wp_type(
                                module_info.imported_globals[import_index].1.ty,
                            )],
                            false,
                        )[0]
                    }
                };
                self.value_stack.push((loc, LocalOrTemp::Temp));

                Self::emit_relaxed_binop(
                    a,
                    &mut self.machine,
                    Assembler::emit_mov,
                    Size::S64,
                    Location::Memory(tmp, LocalGlobal::offset_data() as i32),
                    loc,
                );

                self.machine.release_temp_gpr(tmp);
            }
            Operator::SetGlobal { global_index } => {
                let mut global_index = global_index as usize;
                let loc =
                    get_location_released(a, &mut self.machine, self.value_stack.pop().unwrap());

                let tmp = self.machine.acquire_temp_gpr().unwrap();

                if global_index < module_info.imported_globals.len() {
                    a.emit_mov(
                        Size::S64,
                        Location::Memory(
                            Machine::get_vmctx_reg(),
                            vm::Ctx::offset_imported_globals() as i32,
                        ),
                        Location::GPR(tmp),
                    );
                } else {
                    global_index -= module_info.imported_globals.len();
                    assert!(global_index < module_info.globals.len());
                    a.emit_mov(
                        Size::S64,
                        Location::Memory(
                            Machine::get_vmctx_reg(),
                            vm::Ctx::offset_globals() as i32,
                        ),
                        Location::GPR(tmp),
                    );
                }
                a.emit_mov(
                    Size::S64,
                    Location::Memory(tmp, (global_index as i32) * 8),
                    Location::GPR(tmp),
                );
                Self::emit_relaxed_binop(
                    a,
                    &mut self.machine,
                    Assembler::emit_mov,
                    Size::S64,
                    loc,
                    Location::Memory(tmp, LocalGlobal::offset_data() as i32),
                );

                self.machine.release_temp_gpr(tmp);
            }
            Operator::GetLocal { local_index } => {
                let local_index = local_index as usize;
                self.value_stack
                    .push((self.locals[local_index], LocalOrTemp::Local));
            }
            Operator::SetLocal { local_index } => {
                let local_index = local_index as usize;
                let loc =
                    get_location_released(a, &mut self.machine, self.value_stack.pop().unwrap());

                Self::emit_relaxed_binop(
                    a,
                    &mut self.machine,
                    Assembler::emit_mov,
                    Size::S64,
                    loc,
                    self.locals[local_index],
                );
            }
            Operator::TeeLocal { local_index } => {
                let local_index = local_index as usize;
                let (loc, _) = *self.value_stack.last().unwrap();

                Self::emit_relaxed_binop(
                    a,
                    &mut self.machine,
                    Assembler::emit_mov,
                    Size::S64,
                    loc,
                    self.locals[local_index],
                );
            }
            Operator::I32Const { value } => self
                .value_stack
                .push((Location::Imm32(value as u32), LocalOrTemp::Temp)),
            Operator::I32Add => Self::emit_binop_i32(
                a,
                &mut self.machine,
                &mut self.value_stack,
                Assembler::emit_add,
            ),
            Operator::I32Sub => Self::emit_binop_i32(
                a,
                &mut self.machine,
                &mut self.value_stack,
                Assembler::emit_sub,
            ),
            Operator::I32Mul => Self::emit_binop_i32(
                a,
                &mut self.machine,
                &mut self.value_stack,
                Assembler::emit_imul,
            ),
            Operator::I32DivU => {
                // We assume that RAX and RDX are temporary registers here.
                let loc_b =
                    get_location_released(a, &mut self.machine, self.value_stack.pop().unwrap());
                let loc_a =
                    get_location_released(a, &mut self.machine, self.value_stack.pop().unwrap());
                let ret = self.machine.acquire_locations(a, &[WpType::I32], false)[0];
                a.emit_mov(Size::S32, loc_a, Location::GPR(GPR::RAX));
                a.emit_xor(Size::S32, Location::GPR(GPR::RDX), Location::GPR(GPR::RDX));
                Self::emit_relaxed_xdiv(
                    a,
                    &mut self.machine,
                    Assembler::emit_div,
                    Size::S32,
                    loc_b,
                );
                a.emit_mov(Size::S32, Location::GPR(GPR::RAX), ret);
                self.value_stack.push((ret, LocalOrTemp::Temp));
            }
            Operator::I32DivS => {
                // We assume that RAX and RDX are temporary registers here.
                let loc_b =
                    get_location_released(a, &mut self.machine, self.value_stack.pop().unwrap());
                let loc_a =
                    get_location_released(a, &mut self.machine, self.value_stack.pop().unwrap());
                let ret = self.machine.acquire_locations(a, &[WpType::I32], false)[0];
                a.emit_mov(Size::S32, loc_a, Location::GPR(GPR::RAX));
                a.emit_cdq();
                Self::emit_relaxed_xdiv(
                    a,
                    &mut self.machine,
                    Assembler::emit_idiv,
                    Size::S32,
                    loc_b,
                );
                a.emit_mov(Size::S32, Location::GPR(GPR::RAX), ret);
                self.value_stack.push((ret, LocalOrTemp::Temp));
            }
            Operator::I32RemU => {
                // We assume that RAX and RDX are temporary registers here.
                let loc_b =
                    get_location_released(a, &mut self.machine, self.value_stack.pop().unwrap());
                let loc_a =
                    get_location_released(a, &mut self.machine, self.value_stack.pop().unwrap());
                let ret = self.machine.acquire_locations(a, &[WpType::I32], false)[0];
                a.emit_mov(Size::S32, loc_a, Location::GPR(GPR::RAX));
                a.emit_xor(Size::S32, Location::GPR(GPR::RDX), Location::GPR(GPR::RDX));
                Self::emit_relaxed_xdiv(
                    a,
                    &mut self.machine,
                    Assembler::emit_div,
                    Size::S32,
                    loc_b,
                );
                a.emit_mov(Size::S32, Location::GPR(GPR::RDX), ret);
                self.value_stack.push((ret, LocalOrTemp::Temp));
            }
            Operator::I32RemS => {
                // We assume that RAX and RDX are temporary registers here.
                let loc_b =
                    get_location_released(a, &mut self.machine, self.value_stack.pop().unwrap());
                let loc_a =
                    get_location_released(a, &mut self.machine, self.value_stack.pop().unwrap());
                let ret = self.machine.acquire_locations(a, &[WpType::I32], false)[0];

                let normal_path = a.get_label();
                let end = a.get_label();

                Self::emit_relaxed_binop(
                    a,
                    &mut self.machine,
                    Assembler::emit_cmp,
                    Size::S32,
                    Location::Imm32(0x80000000),
                    loc_a,
                );
                a.emit_jmp(Condition::NotEqual, normal_path);
                Self::emit_relaxed_binop(
                    a,
                    &mut self.machine,
                    Assembler::emit_cmp,
                    Size::S32,
                    Location::Imm32(0xffffffff),
                    loc_b,
                );
                a.emit_jmp(Condition::NotEqual, normal_path);
                a.emit_mov(Size::S32, Location::Imm32(0), ret);
                a.emit_jmp(Condition::None, end);

                a.emit_label(normal_path);
                a.emit_mov(Size::S32, loc_a, Location::GPR(GPR::RAX));
                a.emit_cdq();
                Self::emit_relaxed_xdiv(
                    a,
                    &mut self.machine,
                    Assembler::emit_idiv,
                    Size::S32,
                    loc_b,
                );
                a.emit_mov(Size::S32, Location::GPR(GPR::RDX), ret);
                self.value_stack.push((ret, LocalOrTemp::Temp));

                a.emit_label(end);
            }
            Operator::I32And => Self::emit_binop_i32(
                a,
                &mut self.machine,
                &mut self.value_stack,
                Assembler::emit_and,
            ),
            Operator::I32Or => Self::emit_binop_i32(
                a,
                &mut self.machine,
                &mut self.value_stack,
                Assembler::emit_or,
            ),
            Operator::I32Xor => Self::emit_binop_i32(
                a,
                &mut self.machine,
                &mut self.value_stack,
                Assembler::emit_xor,
            ),
            Operator::I32Eq => Self::emit_cmpop_i32(
                a,
                &mut self.machine,
                &mut self.value_stack,
                Condition::Equal,
            ),
            Operator::I32Ne => Self::emit_cmpop_i32(
                a,
                &mut self.machine,
                &mut self.value_stack,
                Condition::NotEqual,
            ),
            Operator::I32Eqz => Self::emit_cmpop_i32_dynamic_b(
                a,
                &mut self.machine,
                &mut self.value_stack,
                Condition::Equal,
                Location::Imm32(0),
            ),
            Operator::I32Clz => Self::emit_xcnt_i32(
                a,
                &mut self.machine,
                &mut self.value_stack,
                Assembler::emit_lzcnt,
            ),
            Operator::I32Ctz => Self::emit_xcnt_i32(
                a,
                &mut self.machine,
                &mut self.value_stack,
                Assembler::emit_tzcnt,
            ),
            Operator::I32Popcnt => Self::emit_xcnt_i32(
                a,
                &mut self.machine,
                &mut self.value_stack,
                Assembler::emit_popcnt,
            ),
            Operator::I32Shl => Self::emit_shift_i32(
                a,
                &mut self.machine,
                &mut self.value_stack,
                Assembler::emit_shl,
            ),
            Operator::I32ShrU => Self::emit_shift_i32(
                a,
                &mut self.machine,
                &mut self.value_stack,
                Assembler::emit_shr,
            ),
            Operator::I32ShrS => Self::emit_shift_i32(
                a,
                &mut self.machine,
                &mut self.value_stack,
                Assembler::emit_sar,
            ),
            Operator::I32Rotl => Self::emit_shift_i32(
                a,
                &mut self.machine,
                &mut self.value_stack,
                Assembler::emit_rol,
            ),
            Operator::I32Rotr => Self::emit_shift_i32(
                a,
                &mut self.machine,
                &mut self.value_stack,
                Assembler::emit_ror,
            ),
            Operator::I32LtU => Self::emit_cmpop_i32(
                a,
                &mut self.machine,
                &mut self.value_stack,
                Condition::Below,
            ),
            Operator::I32LeU => Self::emit_cmpop_i32(
                a,
                &mut self.machine,
                &mut self.value_stack,
                Condition::BelowEqual,
            ),
            Operator::I32GtU => Self::emit_cmpop_i32(
                a,
                &mut self.machine,
                &mut self.value_stack,
                Condition::Above,
            ),
            Operator::I32GeU => Self::emit_cmpop_i32(
                a,
                &mut self.machine,
                &mut self.value_stack,
                Condition::AboveEqual,
            ),
            Operator::I32LtS => {
                Self::emit_cmpop_i32(a, &mut self.machine, &mut self.value_stack, Condition::Less)
            }
            Operator::I32LeS => Self::emit_cmpop_i32(
                a,
                &mut self.machine,
                &mut self.value_stack,
                Condition::LessEqual,
            ),
            Operator::I32GtS => Self::emit_cmpop_i32(
                a,
                &mut self.machine,
                &mut self.value_stack,
                Condition::Greater,
            ),
            Operator::I32GeS => Self::emit_cmpop_i32(
                a,
                &mut self.machine,
                &mut self.value_stack,
                Condition::GreaterEqual,
            ),
            Operator::I64Const { value } => {
                let value = value as u64;
                self.value_stack
                    .push((Location::Imm64(value), LocalOrTemp::Temp));
            }
            Operator::I64Add => Self::emit_binop_i64(
                a,
                &mut self.machine,
                &mut self.value_stack,
                Assembler::emit_add,
            ),
            Operator::I64Sub => Self::emit_binop_i64(
                a,
                &mut self.machine,
                &mut self.value_stack,
                Assembler::emit_sub,
            ),
            Operator::I64Mul => Self::emit_binop_i64(
                a,
                &mut self.machine,
                &mut self.value_stack,
                Assembler::emit_imul,
            ),
            Operator::I64DivU => {
                // We assume that RAX and RDX are temporary registers here.
                let loc_b =
                    get_location_released(a, &mut self.machine, self.value_stack.pop().unwrap());
                let loc_a =
                    get_location_released(a, &mut self.machine, self.value_stack.pop().unwrap());
                let ret = self.machine.acquire_locations(a, &[WpType::I64], false)[0];
                a.emit_mov(Size::S64, loc_a, Location::GPR(GPR::RAX));
                a.emit_xor(Size::S64, Location::GPR(GPR::RDX), Location::GPR(GPR::RDX));
                Self::emit_relaxed_xdiv(
                    a,
                    &mut self.machine,
                    Assembler::emit_div,
                    Size::S64,
                    loc_b,
                );
                a.emit_mov(Size::S64, Location::GPR(GPR::RAX), ret);
                self.value_stack.push((ret, LocalOrTemp::Temp));
            }
            Operator::I64DivS => {
                // We assume that RAX and RDX are temporary registers here.
                let loc_b =
                    get_location_released(a, &mut self.machine, self.value_stack.pop().unwrap());
                let loc_a =
                    get_location_released(a, &mut self.machine, self.value_stack.pop().unwrap());
                let ret = self.machine.acquire_locations(a, &[WpType::I64], false)[0];
                a.emit_mov(Size::S64, loc_a, Location::GPR(GPR::RAX));
                a.emit_cqo();
                Self::emit_relaxed_xdiv(
                    a,
                    &mut self.machine,
                    Assembler::emit_idiv,
                    Size::S64,
                    loc_b,
                );
                a.emit_mov(Size::S64, Location::GPR(GPR::RAX), ret);
                self.value_stack.push((ret, LocalOrTemp::Temp));
            }
            Operator::I64RemU => {
                // We assume that RAX and RDX are temporary registers here.
                let loc_b =
                    get_location_released(a, &mut self.machine, self.value_stack.pop().unwrap());
                let loc_a =
                    get_location_released(a, &mut self.machine, self.value_stack.pop().unwrap());
                let ret = self.machine.acquire_locations(a, &[WpType::I64], false)[0];
                a.emit_mov(Size::S64, loc_a, Location::GPR(GPR::RAX));
                a.emit_xor(Size::S64, Location::GPR(GPR::RDX), Location::GPR(GPR::RDX));
                Self::emit_relaxed_xdiv(
                    a,
                    &mut self.machine,
                    Assembler::emit_div,
                    Size::S64,
                    loc_b,
                );
                a.emit_mov(Size::S64, Location::GPR(GPR::RDX), ret);
                self.value_stack.push((ret, LocalOrTemp::Temp));
            }
            Operator::I64RemS => {
                // We assume that RAX and RDX are temporary registers here.
                let loc_b =
                    get_location_released(a, &mut self.machine, self.value_stack.pop().unwrap());
                let loc_a =
                    get_location_released(a, &mut self.machine, self.value_stack.pop().unwrap());
                let ret = self.machine.acquire_locations(a, &[WpType::I64], false)[0];

                let normal_path = a.get_label();
                let end = a.get_label();

                Self::emit_relaxed_binop(
                    a,
                    &mut self.machine,
                    Assembler::emit_cmp,
                    Size::S64,
                    Location::Imm64(0x8000000000000000u64),
                    loc_a,
                );
                a.emit_jmp(Condition::NotEqual, normal_path);
                Self::emit_relaxed_binop(
                    a,
                    &mut self.machine,
                    Assembler::emit_cmp,
                    Size::S64,
                    Location::Imm64(0xffffffffffffffffu64),
                    loc_b,
                );
                a.emit_jmp(Condition::NotEqual, normal_path);
                a.emit_mov(Size::S64, Location::Imm64(0), ret);
                a.emit_jmp(Condition::None, end);

                a.emit_label(normal_path);

                a.emit_mov(Size::S64, loc_a, Location::GPR(GPR::RAX));
                a.emit_cqo();
                Self::emit_relaxed_xdiv(
                    a,
                    &mut self.machine,
                    Assembler::emit_idiv,
                    Size::S64,
                    loc_b,
                );
                a.emit_mov(Size::S64, Location::GPR(GPR::RDX), ret);
                self.value_stack.push((ret, LocalOrTemp::Temp));
                a.emit_label(end);
            }
            Operator::I64And => Self::emit_binop_i64(
                a,
                &mut self.machine,
                &mut self.value_stack,
                Assembler::emit_and,
            ),
            Operator::I64Or => Self::emit_binop_i64(
                a,
                &mut self.machine,
                &mut self.value_stack,
                Assembler::emit_or,
            ),
            Operator::I64Xor => Self::emit_binop_i64(
                a,
                &mut self.machine,
                &mut self.value_stack,
                Assembler::emit_xor,
            ),
            Operator::I64Eq => Self::emit_cmpop_i64(
                a,
                &mut self.machine,
                &mut self.value_stack,
                Condition::Equal,
            ),
            Operator::I64Ne => Self::emit_cmpop_i64(
                a,
                &mut self.machine,
                &mut self.value_stack,
                Condition::NotEqual,
            ),
            Operator::I64Eqz => Self::emit_cmpop_i64_dynamic_b(
                a,
                &mut self.machine,
                &mut self.value_stack,
                Condition::Equal,
                Location::Imm64(0),
            ),
            Operator::I64Clz => Self::emit_xcnt_i64(
                a,
                &mut self.machine,
                &mut self.value_stack,
                Assembler::emit_lzcnt,
            ),
            Operator::I64Ctz => Self::emit_xcnt_i64(
                a,
                &mut self.machine,
                &mut self.value_stack,
                Assembler::emit_tzcnt,
            ),
            Operator::I64Popcnt => Self::emit_xcnt_i64(
                a,
                &mut self.machine,
                &mut self.value_stack,
                Assembler::emit_popcnt,
            ),
            Operator::I64Shl => Self::emit_shift_i64(
                a,
                &mut self.machine,
                &mut self.value_stack,
                Assembler::emit_shl,
            ),
            Operator::I64ShrU => Self::emit_shift_i64(
                a,
                &mut self.machine,
                &mut self.value_stack,
                Assembler::emit_shr,
            ),
            Operator::I64ShrS => Self::emit_shift_i64(
                a,
                &mut self.machine,
                &mut self.value_stack,
                Assembler::emit_sar,
            ),
            Operator::I64Rotl => Self::emit_shift_i64(
                a,
                &mut self.machine,
                &mut self.value_stack,
                Assembler::emit_rol,
            ),
            Operator::I64Rotr => Self::emit_shift_i64(
                a,
                &mut self.machine,
                &mut self.value_stack,
                Assembler::emit_ror,
            ),
            Operator::I64LtU => Self::emit_cmpop_i64(
                a,
                &mut self.machine,
                &mut self.value_stack,
                Condition::Below,
            ),
            Operator::I64LeU => Self::emit_cmpop_i64(
                a,
                &mut self.machine,
                &mut self.value_stack,
                Condition::BelowEqual,
            ),
            Operator::I64GtU => Self::emit_cmpop_i64(
                a,
                &mut self.machine,
                &mut self.value_stack,
                Condition::Above,
            ),
            Operator::I64GeU => Self::emit_cmpop_i64(
                a,
                &mut self.machine,
                &mut self.value_stack,
                Condition::AboveEqual,
            ),
            Operator::I64LtS => {
                Self::emit_cmpop_i64(a, &mut self.machine, &mut self.value_stack, Condition::Less)
            }
            Operator::I64LeS => Self::emit_cmpop_i64(
                a,
                &mut self.machine,
                &mut self.value_stack,
                Condition::LessEqual,
            ),
            Operator::I64GtS => Self::emit_cmpop_i64(
                a,
                &mut self.machine,
                &mut self.value_stack,
                Condition::Greater,
            ),
            Operator::I64GeS => Self::emit_cmpop_i64(
                a,
                &mut self.machine,
                &mut self.value_stack,
                Condition::GreaterEqual,
            ),
            Operator::I64ExtendUI32 => {
                let loc =
                    get_location_released(a, &mut self.machine, self.value_stack.pop().unwrap());
                let ret = self.machine.acquire_locations(a, &[WpType::I64], false)[0];
                self.value_stack.push((ret, LocalOrTemp::Temp));
                Self::emit_relaxed_binop(
                    a,
                    &mut self.machine,
                    Assembler::emit_mov,
                    Size::S32,
                    loc,
                    ret,
                );
            }
            Operator::I64ExtendSI32 => {
                let loc =
                    get_location_released(a, &mut self.machine, self.value_stack.pop().unwrap());
                let ret = self.machine.acquire_locations(a, &[WpType::I64], false)[0];
                self.value_stack.push((ret, LocalOrTemp::Temp));
                Self::emit_relaxed_zx_sx(
                    a,
                    &mut self.machine,
                    Assembler::emit_movsx,
                    Size::S32,
                    loc,
                    Size::S64,
                    ret,
                );
            }
            Operator::I32WrapI64 => {
                let loc =
                    get_location_released(a, &mut self.machine, self.value_stack.pop().unwrap());
                let ret = self.machine.acquire_locations(a, &[WpType::I32], false)[0];
                self.value_stack.push((ret, LocalOrTemp::Temp));
                Self::emit_relaxed_binop(
                    a,
                    &mut self.machine,
                    Assembler::emit_mov,
                    Size::S32,
                    loc,
                    ret,
                );
            }

            Operator::F32Const { value } => self
                .value_stack
                .push((Location::Imm32(value.bits()), LocalOrTemp::Temp)),
            Operator::F32Add => Self::emit_fp_binop_avx(
                a,
                &mut self.machine,
                &mut self.value_stack,
                Assembler::emit_vaddss,
            ),
            Operator::F32Sub => Self::emit_fp_binop_avx(
                a,
                &mut self.machine,
                &mut self.value_stack,
                Assembler::emit_vsubss,
            ),
            Operator::F32Mul => Self::emit_fp_binop_avx(
                a,
                &mut self.machine,
                &mut self.value_stack,
                Assembler::emit_vmulss,
            ),
            Operator::F32Div => Self::emit_fp_binop_avx(
                a,
                &mut self.machine,
                &mut self.value_stack,
                Assembler::emit_vdivss,
            ),
            Operator::F32Max => Self::emit_fp_binop_avx(
                a,
                &mut self.machine,
                &mut self.value_stack,
                Assembler::emit_vmaxss,
            ),
            Operator::F32Min => Self::emit_fp_binop_avx(
                a,
                &mut self.machine,
                &mut self.value_stack,
                Assembler::emit_vminss,
            ),
            Operator::F32Eq => Self::emit_fp_cmpop_avx(
                a,
                &mut self.machine,
                &mut self.value_stack,
                Assembler::emit_vcmpeqss,
            ),
            Operator::F32Ne => Self::emit_fp_cmpop_avx(
                a,
                &mut self.machine,
                &mut self.value_stack,
                Assembler::emit_vcmpneqss,
            ),
            Operator::F32Lt => Self::emit_fp_cmpop_avx(
                a,
                &mut self.machine,
                &mut self.value_stack,
                Assembler::emit_vcmpltss,
            ),
            Operator::F32Le => Self::emit_fp_cmpop_avx(
                a,
                &mut self.machine,
                &mut self.value_stack,
                Assembler::emit_vcmpless,
            ),
            Operator::F32Gt => Self::emit_fp_cmpop_avx(
                a,
                &mut self.machine,
                &mut self.value_stack,
                Assembler::emit_vcmpgtss,
            ),
            Operator::F32Ge => Self::emit_fp_cmpop_avx(
                a,
                &mut self.machine,
                &mut self.value_stack,
                Assembler::emit_vcmpgess,
            ),
            Operator::F32Nearest => Self::emit_fp_unop_avx(
                a,
                &mut self.machine,
                &mut self.value_stack,
                Assembler::emit_vroundss_nearest,
            ),
            Operator::F32Floor => Self::emit_fp_unop_avx(
                a,
                &mut self.machine,
                &mut self.value_stack,
                Assembler::emit_vroundss_floor,
            ),
            Operator::F32Ceil => Self::emit_fp_unop_avx(
                a,
                &mut self.machine,
                &mut self.value_stack,
                Assembler::emit_vroundss_ceil,
            ),
            Operator::F32Trunc => Self::emit_fp_unop_avx(
                a,
                &mut self.machine,
                &mut self.value_stack,
                Assembler::emit_vroundss_trunc,
            ),
            Operator::F32Sqrt => Self::emit_fp_unop_avx(
                a,
                &mut self.machine,
                &mut self.value_stack,
                Assembler::emit_vsqrtss,
            ),

            Operator::F32Copysign => {
                let loc_b =
                    get_location_released(a, &mut self.machine, self.value_stack.pop().unwrap());
                let loc_a =
                    get_location_released(a, &mut self.machine, self.value_stack.pop().unwrap());
                let ret = self.machine.acquire_locations(a, &[WpType::F32], false)[0];
                self.value_stack.push((ret, LocalOrTemp::Temp));

                let tmp1 = self.machine.acquire_temp_gpr().unwrap();
                let tmp2 = self.machine.acquire_temp_gpr().unwrap();
                a.emit_mov(Size::S32, loc_a, Location::GPR(tmp1));
                a.emit_mov(Size::S32, loc_b, Location::GPR(tmp2));
                a.emit_and(
                    Size::S32,
                    Location::Imm32(0x7fffffffu32),
                    Location::GPR(tmp1),
                );
                a.emit_and(
                    Size::S32,
                    Location::Imm32(0x80000000u32),
                    Location::GPR(tmp2),
                );
                a.emit_or(Size::S32, Location::GPR(tmp2), Location::GPR(tmp1));
                a.emit_mov(Size::S32, Location::GPR(tmp1), ret);
                self.machine.release_temp_gpr(tmp2);
                self.machine.release_temp_gpr(tmp1);
            }

            Operator::F32Abs => {
                let loc =
                    get_location_released(a, &mut self.machine, self.value_stack.pop().unwrap());
                let ret = self.machine.acquire_locations(a, &[WpType::F32], false)[0];
                self.value_stack.push((ret, LocalOrTemp::Temp));
                let tmp = self.machine.acquire_temp_gpr().unwrap();
                a.emit_mov(Size::S32, loc, Location::GPR(tmp));
                a.emit_and(
                    Size::S32,
                    Location::Imm32(0x7fffffffu32),
                    Location::GPR(tmp),
                );
                a.emit_mov(Size::S32, Location::GPR(tmp), ret);
                self.machine.release_temp_gpr(tmp);
            }

            Operator::F32Neg => {
                let loc =
                    get_location_released(a, &mut self.machine, self.value_stack.pop().unwrap());
                let ret = self.machine.acquire_locations(a, &[WpType::F32], false)[0];
                self.value_stack.push((ret, LocalOrTemp::Temp));
                let tmp = self.machine.acquire_temp_gpr().unwrap();
                a.emit_mov(Size::S32, loc, Location::GPR(tmp));
                a.emit_btc_gpr_imm8_32(31, tmp);
                a.emit_mov(Size::S32, Location::GPR(tmp), ret);
                self.machine.release_temp_gpr(tmp);
            }

            Operator::F64Const { value } => self
                .value_stack
                .push((Location::Imm64(value.bits()), LocalOrTemp::Temp)),
            Operator::F64Add => Self::emit_fp_binop_avx(
                a,
                &mut self.machine,
                &mut self.value_stack,
                Assembler::emit_vaddsd,
            ),
            Operator::F64Sub => Self::emit_fp_binop_avx(
                a,
                &mut self.machine,
                &mut self.value_stack,
                Assembler::emit_vsubsd,
            ),
            Operator::F64Mul => Self::emit_fp_binop_avx(
                a,
                &mut self.machine,
                &mut self.value_stack,
                Assembler::emit_vmulsd,
            ),
            Operator::F64Div => Self::emit_fp_binop_avx(
                a,
                &mut self.machine,
                &mut self.value_stack,
                Assembler::emit_vdivsd,
            ),
            Operator::F64Max => Self::emit_fp_binop_avx(
                a,
                &mut self.machine,
                &mut self.value_stack,
                Assembler::emit_vmaxsd,
            ),
            Operator::F64Min => Self::emit_fp_binop_avx(
                a,
                &mut self.machine,
                &mut self.value_stack,
                Assembler::emit_vminsd,
            ),
            Operator::F64Eq => Self::emit_fp_cmpop_avx(
                a,
                &mut self.machine,
                &mut self.value_stack,
                Assembler::emit_vcmpeqsd,
            ),
            Operator::F64Ne => Self::emit_fp_cmpop_avx(
                a,
                &mut self.machine,
                &mut self.value_stack,
                Assembler::emit_vcmpneqsd,
            ),
            Operator::F64Lt => Self::emit_fp_cmpop_avx(
                a,
                &mut self.machine,
                &mut self.value_stack,
                Assembler::emit_vcmpltsd,
            ),
            Operator::F64Le => Self::emit_fp_cmpop_avx(
                a,
                &mut self.machine,
                &mut self.value_stack,
                Assembler::emit_vcmplesd,
            ),
            Operator::F64Gt => Self::emit_fp_cmpop_avx(
                a,
                &mut self.machine,
                &mut self.value_stack,
                Assembler::emit_vcmpgtsd,
            ),
            Operator::F64Ge => Self::emit_fp_cmpop_avx(
                a,
                &mut self.machine,
                &mut self.value_stack,
                Assembler::emit_vcmpgesd,
            ),
            Operator::F64Nearest => Self::emit_fp_unop_avx(
                a,
                &mut self.machine,
                &mut self.value_stack,
                Assembler::emit_vroundsd_nearest,
            ),
            Operator::F64Floor => Self::emit_fp_unop_avx(
                a,
                &mut self.machine,
                &mut self.value_stack,
                Assembler::emit_vroundsd_floor,
            ),
            Operator::F64Ceil => Self::emit_fp_unop_avx(
                a,
                &mut self.machine,
                &mut self.value_stack,
                Assembler::emit_vroundsd_ceil,
            ),
            Operator::F64Trunc => Self::emit_fp_unop_avx(
                a,
                &mut self.machine,
                &mut self.value_stack,
                Assembler::emit_vroundsd_trunc,
            ),
            Operator::F64Sqrt => Self::emit_fp_unop_avx(
                a,
                &mut self.machine,
                &mut self.value_stack,
                Assembler::emit_vsqrtsd,
            ),

            Operator::F64Copysign => {
                let loc_b =
                    get_location_released(a, &mut self.machine, self.value_stack.pop().unwrap());
                let loc_a =
                    get_location_released(a, &mut self.machine, self.value_stack.pop().unwrap());
                let ret = self.machine.acquire_locations(a, &[WpType::F64], false)[0];
                self.value_stack.push((ret, LocalOrTemp::Temp));

                let tmp1 = self.machine.acquire_temp_gpr().unwrap();
                let tmp2 = self.machine.acquire_temp_gpr().unwrap();
                let c = self.machine.acquire_temp_gpr().unwrap();

                a.emit_mov(Size::S64, loc_a, Location::GPR(tmp1));
                a.emit_mov(Size::S64, loc_b, Location::GPR(tmp2));

                a.emit_mov(
                    Size::S64,
                    Location::Imm64(0x7fffffffffffffffu64),
                    Location::GPR(c),
                );
                a.emit_and(Size::S64, Location::GPR(c), Location::GPR(tmp1));

                a.emit_mov(
                    Size::S64,
                    Location::Imm64(0x8000000000000000u64),
                    Location::GPR(c),
                );
                a.emit_and(Size::S64, Location::GPR(c), Location::GPR(tmp2));

                a.emit_or(Size::S64, Location::GPR(tmp2), Location::GPR(tmp1));
                a.emit_mov(Size::S64, Location::GPR(tmp1), ret);

                self.machine.release_temp_gpr(c);
                self.machine.release_temp_gpr(tmp2);
                self.machine.release_temp_gpr(tmp1);
            }

            Operator::F64Abs => {
                let loc =
                    get_location_released(a, &mut self.machine, self.value_stack.pop().unwrap());
                let ret = self.machine.acquire_locations(a, &[WpType::F64], false)[0];
                self.value_stack.push((ret, LocalOrTemp::Temp));

                let tmp = self.machine.acquire_temp_gpr().unwrap();
                let c = self.machine.acquire_temp_gpr().unwrap();

                a.emit_mov(Size::S64, loc, Location::GPR(tmp));
                a.emit_mov(
                    Size::S64,
                    Location::Imm64(0x7fffffffffffffffu64),
                    Location::GPR(c),
                );
                a.emit_and(Size::S64, Location::GPR(c), Location::GPR(tmp));
                a.emit_mov(Size::S64, Location::GPR(tmp), ret);

                self.machine.release_temp_gpr(c);
                self.machine.release_temp_gpr(tmp);
            }

            Operator::F64Neg => {
                let loc =
                    get_location_released(a, &mut self.machine, self.value_stack.pop().unwrap());
                let ret = self.machine.acquire_locations(a, &[WpType::F64], false)[0];
                self.value_stack.push((ret, LocalOrTemp::Temp));
                let tmp = self.machine.acquire_temp_gpr().unwrap();
                a.emit_mov(Size::S64, loc, Location::GPR(tmp));
                a.emit_btc_gpr_imm8_64(63, tmp);
                a.emit_mov(Size::S64, Location::GPR(tmp), ret);
                self.machine.release_temp_gpr(tmp);
            }

            Operator::F64PromoteF32 => Self::emit_fp_unop_avx(
                a,
                &mut self.machine,
                &mut self.value_stack,
                Assembler::emit_vcvtss2sd,
            ),
            Operator::F32DemoteF64 => Self::emit_fp_unop_avx(
                a,
                &mut self.machine,
                &mut self.value_stack,
                Assembler::emit_vcvtsd2ss,
            ),

            Operator::I32ReinterpretF32 => {
                let loc =
                    get_location_released(a, &mut self.machine, self.value_stack.pop().unwrap());
                let ret = self.machine.acquire_locations(a, &[WpType::I32], false)[0];
                self.value_stack.push((ret, LocalOrTemp::Temp));

                if loc != ret {
                    Self::emit_relaxed_binop(
                        a,
                        &mut self.machine,
                        Assembler::emit_mov,
                        Size::S32,
                        loc,
                        ret,
                    );
                }
            }
            Operator::F32ReinterpretI32 => {
                let loc =
                    get_location_released(a, &mut self.machine, self.value_stack.pop().unwrap());
                let ret = self.machine.acquire_locations(a, &[WpType::F32], false)[0];
                self.value_stack.push((ret, LocalOrTemp::Temp));

                if loc != ret {
                    Self::emit_relaxed_binop(
                        a,
                        &mut self.machine,
                        Assembler::emit_mov,
                        Size::S32,
                        loc,
                        ret,
                    );
                }
            }

            Operator::I64ReinterpretF64 => {
                let loc =
                    get_location_released(a, &mut self.machine, self.value_stack.pop().unwrap());
                let ret = self.machine.acquire_locations(a, &[WpType::I64], false)[0];
                self.value_stack.push((ret, LocalOrTemp::Temp));

                if loc != ret {
                    Self::emit_relaxed_binop(
                        a,
                        &mut self.machine,
                        Assembler::emit_mov,
                        Size::S64,
                        loc,
                        ret,
                    );
                }
            }
            Operator::F64ReinterpretI64 => {
                let loc =
                    get_location_released(a, &mut self.machine, self.value_stack.pop().unwrap());
                let ret = self.machine.acquire_locations(a, &[WpType::F64], false)[0];
                self.value_stack.push((ret, LocalOrTemp::Temp));

                if loc != ret {
                    Self::emit_relaxed_binop(
                        a,
                        &mut self.machine,
                        Assembler::emit_mov,
                        Size::S64,
                        loc,
                        ret,
                    );
                }
            }

            Operator::I32TruncUF32 => {
                let loc =
                    get_location_released(a, &mut self.machine, self.value_stack.pop().unwrap());
                let ret = self.machine.acquire_locations(a, &[WpType::I32], false)[0];
                self.value_stack.push((ret, LocalOrTemp::Temp));
                let tmp_out = self.machine.acquire_temp_gpr().unwrap();
                let tmp_in = self.machine.acquire_temp_xmm().unwrap();

                a.emit_mov(Size::S32, loc, Location::XMM(tmp_in));
                Self::emit_f32_int_conv_check(a, &mut self.machine, tmp_in, -1.0, 4294967296.0);

                a.emit_cvttss2si_64(XMMOrMemory::XMM(tmp_in), tmp_out);
                a.emit_mov(Size::S32, Location::GPR(tmp_out), ret);

                self.machine.release_temp_xmm(tmp_in);
                self.machine.release_temp_gpr(tmp_out);
            }

            Operator::I32TruncSF32 => {
                let loc =
                    get_location_released(a, &mut self.machine, self.value_stack.pop().unwrap());
                let ret = self.machine.acquire_locations(a, &[WpType::I32], false)[0];
                self.value_stack.push((ret, LocalOrTemp::Temp));
                let tmp_out = self.machine.acquire_temp_gpr().unwrap();
                let tmp_in = self.machine.acquire_temp_xmm().unwrap();

                a.emit_mov(Size::S32, loc, Location::XMM(tmp_in));
                Self::emit_f32_int_conv_check(
                    a,
                    &mut self.machine,
                    tmp_in,
                    -2147483904.0,
                    2147483648.0,
                );

                a.emit_cvttss2si_32(XMMOrMemory::XMM(tmp_in), tmp_out);
                a.emit_mov(Size::S32, Location::GPR(tmp_out), ret);

                self.machine.release_temp_xmm(tmp_in);
                self.machine.release_temp_gpr(tmp_out);
            }

            Operator::I64TruncSF32 => {
                let loc =
                    get_location_released(a, &mut self.machine, self.value_stack.pop().unwrap());
                let ret = self.machine.acquire_locations(a, &[WpType::I64], false)[0];
                self.value_stack.push((ret, LocalOrTemp::Temp));
                let tmp_out = self.machine.acquire_temp_gpr().unwrap();
                let tmp_in = self.machine.acquire_temp_xmm().unwrap();

                a.emit_mov(Size::S32, loc, Location::XMM(tmp_in));
                Self::emit_f32_int_conv_check(
                    a,
                    &mut self.machine,
                    tmp_in,
                    -9223373136366403584.0,
                    9223372036854775808.0,
                );
                a.emit_cvttss2si_64(XMMOrMemory::XMM(tmp_in), tmp_out);
                a.emit_mov(Size::S64, Location::GPR(tmp_out), ret);

                self.machine.release_temp_xmm(tmp_in);
                self.machine.release_temp_gpr(tmp_out);
            }

            Operator::I64TruncUF32 => {
                /*
                    ; movq xmm5, r15
                    ; mov r15d, 1593835520u32 as i32 //float 9.22337203E+18
                    ; movd xmm1, r15d
                    ; movd xmm2, Rd(reg as u8)
                    ; movd xmm3, Rd(reg as u8)
                    ; subss xmm2, xmm1
                    ; cvttss2si Rq(reg as u8), xmm2
                    ; mov r15, QWORD 0x8000000000000000u64 as i64
                    ; xor r15, Rq(reg as u8)
                    ; cvttss2si Rq(reg as u8), xmm3
                    ; ucomiss xmm3, xmm1
                    ; cmovae Rq(reg as u8), r15
                    ; movq r15, xmm5
                */
                let loc =
                    get_location_released(a, &mut self.machine, self.value_stack.pop().unwrap());
                let ret = self.machine.acquire_locations(a, &[WpType::I64], false)[0];
                self.value_stack.push((ret, LocalOrTemp::Temp));
                let tmp_out = self.machine.acquire_temp_gpr().unwrap();
                let tmp_in = self.machine.acquire_temp_xmm().unwrap(); // xmm2

                a.emit_mov(Size::S32, loc, Location::XMM(tmp_in));
                Self::emit_f32_int_conv_check(
                    a,
                    &mut self.machine,
                    tmp_in,
                    -1.0,
                    18446744073709551616.0,
                );

                let tmp = self.machine.acquire_temp_gpr().unwrap(); // r15
                let tmp_x1 = self.machine.acquire_temp_xmm().unwrap(); // xmm1
                let tmp_x2 = self.machine.acquire_temp_xmm().unwrap(); // xmm3

                a.emit_mov(
                    Size::S32,
                    Location::Imm32(1593835520u32),
                    Location::GPR(tmp),
                ); //float 9.22337203E+18
                a.emit_mov(Size::S32, Location::GPR(tmp), Location::XMM(tmp_x1));
                a.emit_mov(Size::S32, Location::XMM(tmp_in), Location::XMM(tmp_x2));
                a.emit_vsubss(tmp_in, XMMOrMemory::XMM(tmp_x1), tmp_in);
                a.emit_cvttss2si_64(XMMOrMemory::XMM(tmp_in), tmp_out);
                a.emit_mov(
                    Size::S64,
                    Location::Imm64(0x8000000000000000u64),
                    Location::GPR(tmp),
                );
                a.emit_xor(Size::S64, Location::GPR(tmp_out), Location::GPR(tmp));
                a.emit_cvttss2si_64(XMMOrMemory::XMM(tmp_x2), tmp_out);
                a.emit_ucomiss(XMMOrMemory::XMM(tmp_x1), tmp_x2);
                a.emit_cmovae_gpr_64(tmp, tmp_out);
                a.emit_mov(Size::S64, Location::GPR(tmp_out), ret);

                self.machine.release_temp_xmm(tmp_x2);
                self.machine.release_temp_xmm(tmp_x1);
                self.machine.release_temp_gpr(tmp);
                self.machine.release_temp_xmm(tmp_in);
                self.machine.release_temp_gpr(tmp_out);
            }

            Operator::I32TruncUF64 => {
                let loc =
                    get_location_released(a, &mut self.machine, self.value_stack.pop().unwrap());
                let ret = self.machine.acquire_locations(a, &[WpType::I32], false)[0];
                self.value_stack.push((ret, LocalOrTemp::Temp));
                let tmp_out = self.machine.acquire_temp_gpr().unwrap();
                let tmp_in = self.machine.acquire_temp_xmm().unwrap();

                a.emit_mov(Size::S64, loc, Location::XMM(tmp_in));
                Self::emit_f64_int_conv_check(a, &mut self.machine, tmp_in, -1.0, 4294967296.0);

                a.emit_cvttsd2si_64(XMMOrMemory::XMM(tmp_in), tmp_out);
                a.emit_mov(Size::S32, Location::GPR(tmp_out), ret);

                self.machine.release_temp_xmm(tmp_in);
                self.machine.release_temp_gpr(tmp_out);
            }

            Operator::I32TruncSF64 => {
                let loc =
                    get_location_released(a, &mut self.machine, self.value_stack.pop().unwrap());
                let ret = self.machine.acquire_locations(a, &[WpType::I32], false)[0];
                self.value_stack.push((ret, LocalOrTemp::Temp));
                let tmp_out = self.machine.acquire_temp_gpr().unwrap();
                let tmp_in = self.machine.acquire_temp_xmm().unwrap();

                let real_in = match loc {
                    Location::Imm32(_) | Location::Imm64(_) => {
                        a.emit_mov(Size::S64, loc, Location::GPR(tmp_out));
                        a.emit_mov(Size::S64, Location::GPR(tmp_out), Location::XMM(tmp_in));
                        tmp_in
                    }
                    Location::XMM(x) => x,
                    _ => {
                        a.emit_mov(Size::S64, loc, Location::XMM(tmp_in));
                        tmp_in
                    }
                };

                Self::emit_f64_int_conv_check(
                    a,
                    &mut self.machine,
                    real_in,
                    -2147483649.0,
                    2147483648.0,
                );

                a.emit_cvttsd2si_32(XMMOrMemory::XMM(real_in), tmp_out);
                a.emit_mov(Size::S32, Location::GPR(tmp_out), ret);

                self.machine.release_temp_xmm(tmp_in);
                self.machine.release_temp_gpr(tmp_out);
            }

            Operator::I64TruncSF64 => {
                let loc =
                    get_location_released(a, &mut self.machine, self.value_stack.pop().unwrap());
                let ret = self.machine.acquire_locations(a, &[WpType::I64], false)[0];
                self.value_stack.push((ret, LocalOrTemp::Temp));
                let tmp_out = self.machine.acquire_temp_gpr().unwrap();
                let tmp_in = self.machine.acquire_temp_xmm().unwrap();

                a.emit_mov(Size::S64, loc, Location::XMM(tmp_in));
                Self::emit_f64_int_conv_check(
                    a,
                    &mut self.machine,
                    tmp_in,
                    -9223372036854777856.0,
                    9223372036854775808.0,
                );

                a.emit_cvttsd2si_64(XMMOrMemory::XMM(tmp_in), tmp_out);
                a.emit_mov(Size::S64, Location::GPR(tmp_out), ret);

                self.machine.release_temp_xmm(tmp_in);
                self.machine.release_temp_gpr(tmp_out);
            }

            Operator::I64TruncUF64 => {
                let loc =
                    get_location_released(a, &mut self.machine, self.value_stack.pop().unwrap());
                let ret = self.machine.acquire_locations(a, &[WpType::I64], false)[0];
                self.value_stack.push((ret, LocalOrTemp::Temp));
                let tmp_out = self.machine.acquire_temp_gpr().unwrap();
                let tmp_in = self.machine.acquire_temp_xmm().unwrap(); // xmm2

                a.emit_mov(Size::S64, loc, Location::XMM(tmp_in));
                Self::emit_f64_int_conv_check(
                    a,
                    &mut self.machine,
                    tmp_in,
                    -1.0,
                    18446744073709551616.0,
                );

                let tmp = self.machine.acquire_temp_gpr().unwrap(); // r15
                let tmp_x1 = self.machine.acquire_temp_xmm().unwrap(); // xmm1
                let tmp_x2 = self.machine.acquire_temp_xmm().unwrap(); // xmm3

                a.emit_mov(
                    Size::S64,
                    Location::Imm64(4890909195324358656u64),
                    Location::GPR(tmp),
                ); //double 9.2233720368547758E+18
                a.emit_mov(Size::S64, Location::GPR(tmp), Location::XMM(tmp_x1));
                a.emit_mov(Size::S64, Location::XMM(tmp_in), Location::XMM(tmp_x2));
                a.emit_vsubsd(tmp_in, XMMOrMemory::XMM(tmp_x1), tmp_in);
                a.emit_cvttsd2si_64(XMMOrMemory::XMM(tmp_in), tmp_out);
                a.emit_mov(
                    Size::S64,
                    Location::Imm64(0x8000000000000000u64),
                    Location::GPR(tmp),
                );
                a.emit_xor(Size::S64, Location::GPR(tmp_out), Location::GPR(tmp));
                a.emit_cvttsd2si_64(XMMOrMemory::XMM(tmp_x2), tmp_out);
                a.emit_ucomisd(XMMOrMemory::XMM(tmp_x1), tmp_x2);
                a.emit_cmovae_gpr_64(tmp, tmp_out);
                a.emit_mov(Size::S64, Location::GPR(tmp_out), ret);

                self.machine.release_temp_xmm(tmp_x2);
                self.machine.release_temp_xmm(tmp_x1);
                self.machine.release_temp_gpr(tmp);
                self.machine.release_temp_xmm(tmp_in);
                self.machine.release_temp_gpr(tmp_out);
            }

            Operator::F32ConvertSI32 => {
                let loc =
                    get_location_released(a, &mut self.machine, self.value_stack.pop().unwrap());
                let ret = self.machine.acquire_locations(a, &[WpType::F32], false)[0];
                self.value_stack.push((ret, LocalOrTemp::Temp));
                let tmp_out = self.machine.acquire_temp_xmm().unwrap();
                let tmp_in = self.machine.acquire_temp_gpr().unwrap();

                a.emit_mov(Size::S32, loc, Location::GPR(tmp_in));
                a.emit_vcvtsi2ss_32(tmp_out, GPROrMemory::GPR(tmp_in), tmp_out);
                a.emit_mov(Size::S32, Location::XMM(tmp_out), ret);

                self.machine.release_temp_gpr(tmp_in);
                self.machine.release_temp_xmm(tmp_out);
            }
            Operator::F32ConvertUI32 => {
                let loc =
                    get_location_released(a, &mut self.machine, self.value_stack.pop().unwrap());
                let ret = self.machine.acquire_locations(a, &[WpType::F32], false)[0];
                self.value_stack.push((ret, LocalOrTemp::Temp));
                let tmp_out = self.machine.acquire_temp_xmm().unwrap();
                let tmp_in = self.machine.acquire_temp_gpr().unwrap();

                a.emit_mov(Size::S32, loc, Location::GPR(tmp_in));
                a.emit_vcvtsi2ss_64(tmp_out, GPROrMemory::GPR(tmp_in), tmp_out);
                a.emit_mov(Size::S32, Location::XMM(tmp_out), ret);

                self.machine.release_temp_gpr(tmp_in);
                self.machine.release_temp_xmm(tmp_out);
            }
            Operator::F32ConvertSI64 => {
                let loc =
                    get_location_released(a, &mut self.machine, self.value_stack.pop().unwrap());
                let ret = self.machine.acquire_locations(a, &[WpType::F32], false)[0];
                self.value_stack.push((ret, LocalOrTemp::Temp));
                let tmp_out = self.machine.acquire_temp_xmm().unwrap();
                let tmp_in = self.machine.acquire_temp_gpr().unwrap();

                a.emit_mov(Size::S64, loc, Location::GPR(tmp_in));
                a.emit_vcvtsi2ss_64(tmp_out, GPROrMemory::GPR(tmp_in), tmp_out);
                a.emit_mov(Size::S32, Location::XMM(tmp_out), ret);

                self.machine.release_temp_gpr(tmp_in);
                self.machine.release_temp_xmm(tmp_out);
            }
            Operator::F32ConvertUI64 => {
                let loc =
                    get_location_released(a, &mut self.machine, self.value_stack.pop().unwrap());
                let ret = self.machine.acquire_locations(a, &[WpType::F32], false)[0];
                self.value_stack.push((ret, LocalOrTemp::Temp));
                let tmp_out = self.machine.acquire_temp_xmm().unwrap();
                let tmp_in = self.machine.acquire_temp_gpr().unwrap();
                let tmp = self.machine.acquire_temp_gpr().unwrap();

                let do_convert = a.get_label();
                let end_convert = a.get_label();

                a.emit_mov(Size::S64, loc, Location::GPR(tmp_in));
                a.emit_test_gpr_64(tmp_in);
                a.emit_jmp(Condition::Signed, do_convert);
                a.emit_vcvtsi2ss_64(tmp_out, GPROrMemory::GPR(tmp_in), tmp_out);
                a.emit_jmp(Condition::None, end_convert);
                a.emit_label(do_convert);
                a.emit_mov(Size::S64, Location::GPR(tmp_in), Location::GPR(tmp));
                a.emit_and(Size::S64, Location::Imm32(1), Location::GPR(tmp));
                a.emit_shr(Size::S64, Location::Imm8(1), Location::GPR(tmp_in));
                a.emit_or(Size::S64, Location::GPR(tmp), Location::GPR(tmp_in));
                a.emit_vcvtsi2ss_64(tmp_out, GPROrMemory::GPR(tmp_in), tmp_out);
                a.emit_vaddss(tmp_out, XMMOrMemory::XMM(tmp_out), tmp_out);
                a.emit_label(end_convert);
                a.emit_mov(Size::S32, Location::XMM(tmp_out), ret);

                self.machine.release_temp_gpr(tmp);
                self.machine.release_temp_gpr(tmp_in);
                self.machine.release_temp_xmm(tmp_out);
            }

            Operator::F64ConvertSI32 => {
                let loc =
                    get_location_released(a, &mut self.machine, self.value_stack.pop().unwrap());
                let ret = self.machine.acquire_locations(a, &[WpType::F64], false)[0];
                self.value_stack.push((ret, LocalOrTemp::Temp));
                let tmp_out = self.machine.acquire_temp_xmm().unwrap();
                let tmp_in = self.machine.acquire_temp_gpr().unwrap();

                a.emit_mov(Size::S32, loc, Location::GPR(tmp_in));
                a.emit_vcvtsi2sd_32(tmp_out, GPROrMemory::GPR(tmp_in), tmp_out);
                a.emit_mov(Size::S64, Location::XMM(tmp_out), ret);

                self.machine.release_temp_gpr(tmp_in);
                self.machine.release_temp_xmm(tmp_out);
            }
            Operator::F64ConvertUI32 => {
                let loc =
                    get_location_released(a, &mut self.machine, self.value_stack.pop().unwrap());
                let ret = self.machine.acquire_locations(a, &[WpType::F64], false)[0];
                self.value_stack.push((ret, LocalOrTemp::Temp));
                let tmp_out = self.machine.acquire_temp_xmm().unwrap();
                let tmp_in = self.machine.acquire_temp_gpr().unwrap();

                a.emit_mov(Size::S32, loc, Location::GPR(tmp_in));
                a.emit_vcvtsi2sd_64(tmp_out, GPROrMemory::GPR(tmp_in), tmp_out);
                a.emit_mov(Size::S64, Location::XMM(tmp_out), ret);

                self.machine.release_temp_gpr(tmp_in);
                self.machine.release_temp_xmm(tmp_out);
            }
            Operator::F64ConvertSI64 => {
                let loc =
                    get_location_released(a, &mut self.machine, self.value_stack.pop().unwrap());
                let ret = self.machine.acquire_locations(a, &[WpType::F64], false)[0];
                self.value_stack.push((ret, LocalOrTemp::Temp));
                let tmp_out = self.machine.acquire_temp_xmm().unwrap();
                let tmp_in = self.machine.acquire_temp_gpr().unwrap();

                a.emit_mov(Size::S64, loc, Location::GPR(tmp_in));
                a.emit_vcvtsi2sd_64(tmp_out, GPROrMemory::GPR(tmp_in), tmp_out);
                a.emit_mov(Size::S64, Location::XMM(tmp_out), ret);

                self.machine.release_temp_gpr(tmp_in);
                self.machine.release_temp_xmm(tmp_out);
            }
            Operator::F64ConvertUI64 => {
                let loc =
                    get_location_released(a, &mut self.machine, self.value_stack.pop().unwrap());
                let ret = self.machine.acquire_locations(a, &[WpType::F64], false)[0];
                self.value_stack.push((ret, LocalOrTemp::Temp));
                let tmp_out = self.machine.acquire_temp_xmm().unwrap();
                let tmp_in = self.machine.acquire_temp_gpr().unwrap();
                let tmp = self.machine.acquire_temp_gpr().unwrap();

                let do_convert = a.get_label();
                let end_convert = a.get_label();

                a.emit_mov(Size::S64, loc, Location::GPR(tmp_in));
                a.emit_test_gpr_64(tmp_in);
                a.emit_jmp(Condition::Signed, do_convert);
                a.emit_vcvtsi2sd_64(tmp_out, GPROrMemory::GPR(tmp_in), tmp_out);
                a.emit_jmp(Condition::None, end_convert);
                a.emit_label(do_convert);
                a.emit_mov(Size::S64, Location::GPR(tmp_in), Location::GPR(tmp));
                a.emit_and(Size::S64, Location::Imm32(1), Location::GPR(tmp));
                a.emit_shr(Size::S64, Location::Imm8(1), Location::GPR(tmp_in));
                a.emit_or(Size::S64, Location::GPR(tmp), Location::GPR(tmp_in));
                a.emit_vcvtsi2sd_64(tmp_out, GPROrMemory::GPR(tmp_in), tmp_out);
                a.emit_vaddsd(tmp_out, XMMOrMemory::XMM(tmp_out), tmp_out);
                a.emit_label(end_convert);
                a.emit_mov(Size::S64, Location::XMM(tmp_out), ret);

                self.machine.release_temp_gpr(tmp);
                self.machine.release_temp_gpr(tmp_in);
                self.machine.release_temp_xmm(tmp_out);
            }

            Operator::Call { function_index } => {
                let function_index = function_index as usize;
                let label = self
                    .function_labels
                    .as_mut()
                    .unwrap()
                    .entry(function_index)
                    .or_insert_with(|| (a.get_label(), None))
                    .0;
                let sig_index = *self
                    .function_signatures
                    .get(FuncIndex::new(function_index))
                    .unwrap();
                let sig = self.signatures.get(sig_index).unwrap();
                let param_types: SmallVec<[WpType; 8]> =
                    sig.params().iter().cloned().map(type_to_wp_type).collect();
                let return_types: SmallVec<[WpType; 1]> =
                    sig.returns().iter().cloned().map(type_to_wp_type).collect();

                let params: SmallVec<[_; 8]> = self
                    .value_stack
                    .drain(self.value_stack.len() - param_types.len()..)
                    .collect();
                let released: SmallVec<[Location; 8]> = params
                    .iter()
                    .filter(|&&(_, lot)| lot == LocalOrTemp::Temp)
                    .map(|&(x, _)| x)
                    .collect();
                self.machine.release_locations_only_regs(&released);

                Self::emit_call_sysv_label(
                    a,
                    &mut self.machine,
                    label,
                    params.iter().map(|&(x, _)| x),
                );

                self.machine.release_locations_only_stack(a, &released);

                if return_types.len() > 0 {
                    let ret = self.machine.acquire_locations(a, &[return_types[0]], false)[0];
                    self.value_stack.push((ret, LocalOrTemp::Temp));
                    a.emit_mov(Size::S64, Location::GPR(GPR::RAX), ret);
                }
            }
            Operator::CallIndirect { index, table_index } => {
                assert_eq!(table_index, 0);
                let sig = self.signatures.get(SigIndex::new(index as usize)).unwrap();
                let param_types: SmallVec<[WpType; 8]> =
                    sig.params().iter().cloned().map(type_to_wp_type).collect();
                let return_types: SmallVec<[WpType; 1]> =
                    sig.returns().iter().cloned().map(type_to_wp_type).collect();

                let func_index =
                    get_location_released(a, &mut self.machine, self.value_stack.pop().unwrap());

                let params: SmallVec<[_; 8]> = self
                    .value_stack
                    .drain(self.value_stack.len() - param_types.len()..)
                    .collect();
                let released: SmallVec<[Location; 8]> = params
                    .iter()
                    .filter(|&&(_, lot)| lot == LocalOrTemp::Temp)
                    .map(|&(x, _)| x)
                    .collect();
                self.machine.release_locations_only_regs(&released);

                let table_base = self.machine.acquire_temp_gpr().unwrap();
                let table_count = self.machine.acquire_temp_gpr().unwrap();
                let sigidx = self.machine.acquire_temp_gpr().unwrap();

                a.emit_mov(
                    Size::S64,
                    Location::Memory(
                        Machine::get_vmctx_reg(),
                        match TableIndex::new(0).local_or_import(module_info) {
                            LocalOrImport::Local(_) => vm::Ctx::offset_tables(),
                            LocalOrImport::Import(_) => vm::Ctx::offset_imported_tables(),
                        } as i32,
                    ),
                    Location::GPR(table_base),
                );
                a.emit_mov(
                    Size::S64,
                    Location::Memory(table_base, 0),
                    Location::GPR(table_base),
                );
                a.emit_mov(
                    Size::S32,
                    Location::Memory(table_base, LocalTable::offset_count() as i32),
                    Location::GPR(table_count),
                );
                a.emit_mov(
                    Size::S64,
                    Location::Memory(table_base, LocalTable::offset_base() as i32),
                    Location::GPR(table_base),
                );
                a.emit_cmp(Size::S32, func_index, Location::GPR(table_count));
                a.emit_conditional_trap(Condition::BelowEqual);
                a.emit_mov(Size::S64, func_index, Location::GPR(table_count));
                a.emit_imul_imm32_gpr64(vm::Anyfunc::size() as u32, table_count);
                a.emit_add(
                    Size::S64,
                    Location::GPR(table_base),
                    Location::GPR(table_count),
                );
                a.emit_mov(
                    Size::S64,
                    Location::Memory(
                        Machine::get_vmctx_reg(),
                        vm::Ctx::offset_signatures() as i32,
                    ),
                    Location::GPR(sigidx),
                );
                a.emit_mov(
                    Size::S32,
                    Location::Memory(sigidx, (index * 4) as i32),
                    Location::GPR(sigidx),
                );
                a.emit_cmp(
                    Size::S32,
                    Location::GPR(sigidx),
                    Location::Memory(table_count, (vm::Anyfunc::offset_sig_id() as usize) as i32),
                );
                a.emit_conditional_trap(Condition::NotEqual);

                self.machine.release_temp_gpr(sigidx);
                self.machine.release_temp_gpr(table_count);
                self.machine.release_temp_gpr(table_base);

                if table_count != GPR::RAX {
                    a.emit_mov(
                        Size::S64,
                        Location::GPR(table_count),
                        Location::GPR(GPR::RAX),
                    );
                }

                Self::emit_call_sysv(
                    a,
                    &mut self.machine,
                    |a| {
                        a.emit_call_location(Location::Memory(
                            GPR::RAX,
                            (vm::Anyfunc::offset_func() as usize) as i32,
                        ));
                    },
                    params.iter().map(|&(x, _)| x),
                );

                self.machine.release_locations_only_stack(a, &released);

                if return_types.len() > 0 {
                    let ret = self.machine.acquire_locations(a, &[return_types[0]], false)[0];
                    self.value_stack.push((ret, LocalOrTemp::Temp));
                    a.emit_mov(Size::S64, Location::GPR(GPR::RAX), ret);
                }
            }
            Operator::If { ty } => {
                let label_end = a.get_label();
                let label_else = a.get_label();

                let cond =
                    get_location_released(a, &mut self.machine, self.value_stack.pop().unwrap());

                self.control_stack.push(ControlFrame {
                    label: label_end,
                    loop_like: false,
                    if_else: IfElseState::If(label_else),
                    returns: match ty {
                        WpType::EmptyBlockType => smallvec![],
                        _ => smallvec![ty],
                    },
                    value_stack_depth: self.value_stack.len(),
                });
                Self::emit_relaxed_binop(
                    a,
                    &mut self.machine,
                    Assembler::emit_cmp,
                    Size::S32,
                    Location::Imm32(0),
                    cond,
                );
                a.emit_jmp(Condition::Equal, label_else);
            }
            Operator::Else => {
                let mut frame = self.control_stack.last_mut().unwrap();

                if !was_unreachable && frame.returns.len() > 0 {
                    let (loc, _) = *self.value_stack.last().unwrap();
                    Self::emit_relaxed_binop(
                        a,
                        &mut self.machine,
                        Assembler::emit_mov,
                        Size::S64,
                        loc,
                        Location::GPR(GPR::RAX),
                    );
                }

                let released: Vec<Location> = self
                    .value_stack
                    .drain(frame.value_stack_depth..)
                    .filter(|&(_, lot)| lot == LocalOrTemp::Temp)
                    .map(|(x, _)| x)
                    .collect();
                self.machine.release_locations(a, &released);

                match frame.if_else {
                    IfElseState::If(label) => {
                        a.emit_jmp(Condition::None, frame.label);
                        a.emit_label(label);
                        frame.if_else = IfElseState::Else;
                    }
                    _ => unreachable!(),
                }
            }
            Operator::Select => {
                let cond =
                    get_location_released(a, &mut self.machine, self.value_stack.pop().unwrap());
                let v_b =
                    get_location_released(a, &mut self.machine, self.value_stack.pop().unwrap());
                let v_a =
                    get_location_released(a, &mut self.machine, self.value_stack.pop().unwrap());
                let ret = self.machine.acquire_locations(a, &[WpType::I64], false)[0];
                self.value_stack.push((ret, LocalOrTemp::Temp));

                let end_label = a.get_label();
                let zero_label = a.get_label();

                Self::emit_relaxed_binop(
                    a,
                    &mut self.machine,
                    Assembler::emit_cmp,
                    Size::S32,
                    Location::Imm32(0),
                    cond,
                );
                a.emit_jmp(Condition::Equal, zero_label);
                if v_a != ret {
                    Self::emit_relaxed_binop(
                        a,
                        &mut self.machine,
                        Assembler::emit_mov,
                        Size::S64,
                        v_a,
                        ret,
                    );
                }
                a.emit_jmp(Condition::None, end_label);
                a.emit_label(zero_label);
                if v_b != ret {
                    Self::emit_relaxed_binop(
                        a,
                        &mut self.machine,
                        Assembler::emit_mov,
                        Size::S64,
                        v_b,
                        ret,
                    );
                }
                a.emit_label(end_label);
            }
            Operator::Block { ty } => {
                self.control_stack.push(ControlFrame {
                    label: a.get_label(),
                    loop_like: false,
                    if_else: IfElseState::None,
                    returns: match ty {
                        WpType::EmptyBlockType => smallvec![],
                        _ => smallvec![ty],
                    },
                    value_stack_depth: self.value_stack.len(),
                });
            }
            Operator::Loop { ty } => {
                let label = a.get_label();
                self.control_stack.push(ControlFrame {
                    label: label,
                    loop_like: true,
                    if_else: IfElseState::None,
                    returns: match ty {
                        WpType::EmptyBlockType => smallvec![],
                        _ => smallvec![ty],
                    },
                    value_stack_depth: self.value_stack.len(),
                });
                a.emit_label(label);
            }
            Operator::Nop => {}
            Operator::MemorySize { reserved } => {
                let memory_index = MemoryIndex::new(reserved as usize);
                a.emit_mov(
                    Size::S64,
                    Location::Memory(Machine::get_vmctx_reg(), vm::Ctx::offset_intrinsics() as i32),
                    Location::GPR(GPR::RAX)
                );
                a.emit_mov(
                    Size::S64,
                    Location::Memory(GPR::RAX, vm::Intrinsics::offset_memory_size() as i32),
                    Location::GPR(GPR::RAX)
                );
                Self::emit_call_sysv(
                    a,
                    &mut self.machine,
                    |a| {
                        a.emit_call_location(Location::GPR(GPR::RAX));
                    },
                    ::std::iter::once(Location::Imm32(memory_index.index() as u32)),
                );
                let ret = self.machine.acquire_locations(a, &[WpType::I64], false)[0];
                self.value_stack.push((ret, LocalOrTemp::Temp));
                a.emit_mov(Size::S64, Location::GPR(GPR::RAX), ret);
            }
            Operator::MemoryGrow { reserved } => {
                let memory_index = MemoryIndex::new(reserved as usize);
                let (param_pages, param_pages_lot) = self.value_stack.pop().unwrap();

                if param_pages_lot == LocalOrTemp::Temp {
                    self.machine.release_locations_only_regs(&[param_pages]);
                }

                a.emit_mov(
                    Size::S64,
                    Location::Memory(Machine::get_vmctx_reg(), vm::Ctx::offset_intrinsics() as i32),
                    Location::GPR(GPR::RAX)
                );
                a.emit_mov(
                    Size::S64,
                    Location::Memory(GPR::RAX, vm::Intrinsics::offset_memory_grow() as i32),
                    Location::GPR(GPR::RAX)
                );

                Self::emit_call_sysv(
                    a,
                    &mut self.machine,
                    |a| {
                        a.emit_call_location(Location::GPR(GPR::RAX));
                    },
                    ::std::iter::once(Location::Imm32(memory_index.index() as u32))
                        .chain(::std::iter::once(param_pages)),
                );

                if param_pages_lot == LocalOrTemp::Temp {
                    self.machine.release_locations_only_stack(a, &[param_pages]);
                }

                let ret = self.machine.acquire_locations(a, &[WpType::I64], false)[0];
                self.value_stack.push((ret, LocalOrTemp::Temp));
                a.emit_mov(Size::S64, Location::GPR(GPR::RAX), ret);
            }
            Operator::I32Load { ref memarg } => {
                let target =
                    get_location_released(a, &mut self.machine, self.value_stack.pop().unwrap());
                let ret = self.machine.acquire_locations(a, &[WpType::I32], false)[0];
                self.value_stack.push((ret, LocalOrTemp::Temp));

                Self::emit_memory_op(
                    module_info,
                    &self.config,
                    a,
                    &mut self.machine,
                    target,
                    memarg.offset as usize,
                    4,
                    |a, m, addr| {
                        Self::emit_relaxed_binop(
                            a,
                            m,
                            Assembler::emit_mov,
                            Size::S32,
                            Location::Memory(addr, 0),
                            ret,
                        );
                    },
                );
            }
            Operator::F32Load { ref memarg } => {
                let target =
                    get_location_released(a, &mut self.machine, self.value_stack.pop().unwrap());
                let ret = self.machine.acquire_locations(a, &[WpType::F32], false)[0];
                self.value_stack.push((ret, LocalOrTemp::Temp));

                Self::emit_memory_op(
                    module_info,
                    &self.config,
                    a,
                    &mut self.machine,
                    target,
                    memarg.offset as usize,
                    4,
                    |a, m, addr| {
                        Self::emit_relaxed_binop(
                            a,
                            m,
                            Assembler::emit_mov,
                            Size::S32,
                            Location::Memory(addr, 0),
                            ret,
                        );
                    },
                );
            }
            Operator::I32Load8U { ref memarg } => {
                let target =
                    get_location_released(a, &mut self.machine, self.value_stack.pop().unwrap());
                let ret = self.machine.acquire_locations(a, &[WpType::I32], false)[0];
                self.value_stack.push((ret, LocalOrTemp::Temp));

                Self::emit_memory_op(
                    module_info,
                    &self.config,
                    a,
                    &mut self.machine,
                    target,
                    memarg.offset as usize,
                    1,
                    |a, m, addr| {
                        Self::emit_relaxed_zx_sx(
                            a,
                            m,
                            Assembler::emit_movzx,
                            Size::S8,
                            Location::Memory(addr, 0),
                            Size::S32,
                            ret,
                        );
                    },
                );
            }
            Operator::I32Load8S { ref memarg } => {
                let target =
                    get_location_released(a, &mut self.machine, self.value_stack.pop().unwrap());
                let ret = self.machine.acquire_locations(a, &[WpType::I32], false)[0];
                self.value_stack.push((ret, LocalOrTemp::Temp));

                Self::emit_memory_op(
                    module_info,
                    &self.config,
                    a,
                    &mut self.machine,
                    target,
                    memarg.offset as usize,
                    1,
                    |a, m, addr| {
                        Self::emit_relaxed_zx_sx(
                            a,
                            m,
                            Assembler::emit_movsx,
                            Size::S8,
                            Location::Memory(addr, 0),
                            Size::S32,
                            ret,
                        );
                    },
                );
            }
            Operator::I32Load16U { ref memarg } => {
                let target =
                    get_location_released(a, &mut self.machine, self.value_stack.pop().unwrap());
                let ret = self.machine.acquire_locations(a, &[WpType::I32], false)[0];
                self.value_stack.push((ret, LocalOrTemp::Temp));

                Self::emit_memory_op(
                    module_info,
                    &self.config,
                    a,
                    &mut self.machine,
                    target,
                    memarg.offset as usize,
                    2,
                    |a, m, addr| {
                        Self::emit_relaxed_zx_sx(
                            a,
                            m,
                            Assembler::emit_movzx,
                            Size::S16,
                            Location::Memory(addr, 0),
                            Size::S32,
                            ret,
                        );
                    },
                );
            }
            Operator::I32Load16S { ref memarg } => {
                let target =
                    get_location_released(a, &mut self.machine, self.value_stack.pop().unwrap());
                let ret = self.machine.acquire_locations(a, &[WpType::I32], false)[0];
                self.value_stack.push((ret, LocalOrTemp::Temp));

                Self::emit_memory_op(
                    module_info,
                    &self.config,
                    a,
                    &mut self.machine,
                    target,
                    memarg.offset as usize,
                    2,
                    |a, m, addr| {
                        Self::emit_relaxed_zx_sx(
                            a,
                            m,
                            Assembler::emit_movsx,
                            Size::S16,
                            Location::Memory(addr, 0),
                            Size::S32,
                            ret,
                        );
                    },
                );
            }
            Operator::I32Store { ref memarg } => {
                let target_value =
                    get_location_released(a, &mut self.machine, self.value_stack.pop().unwrap());
                let target_addr =
                    get_location_released(a, &mut self.machine, self.value_stack.pop().unwrap());

                Self::emit_memory_op(
                    module_info,
                    &self.config,
                    a,
                    &mut self.machine,
                    target_addr,
                    memarg.offset as usize,
                    4,
                    |a, m, addr| {
                        Self::emit_relaxed_binop(
                            a,
                            m,
                            Assembler::emit_mov,
                            Size::S32,
                            target_value,
                            Location::Memory(addr, 0),
                        );
                    },
                );
            }
            Operator::F32Store { ref memarg } => {
                let target_value =
                    get_location_released(a, &mut self.machine, self.value_stack.pop().unwrap());
                let target_addr =
                    get_location_released(a, &mut self.machine, self.value_stack.pop().unwrap());

                Self::emit_memory_op(
                    module_info,
                    &self.config,
                    a,
                    &mut self.machine,
                    target_addr,
                    memarg.offset as usize,
                    4,
                    |a, m, addr| {
                        Self::emit_relaxed_binop(
                            a,
                            m,
                            Assembler::emit_mov,
                            Size::S32,
                            target_value,
                            Location::Memory(addr, 0),
                        );
                    },
                );
            }
            Operator::I32Store8 { ref memarg } => {
                let target_value =
                    get_location_released(a, &mut self.machine, self.value_stack.pop().unwrap());
                let target_addr =
                    get_location_released(a, &mut self.machine, self.value_stack.pop().unwrap());

                Self::emit_memory_op(
                    module_info,
                    &self.config,
                    a,
                    &mut self.machine,
                    target_addr,
                    memarg.offset as usize,
                    1,
                    |a, m, addr| {
                        Self::emit_relaxed_binop(
                            a,
                            m,
                            Assembler::emit_mov,
                            Size::S8,
                            target_value,
                            Location::Memory(addr, 0),
                        );
                    },
                );
            }
            Operator::I32Store16 { ref memarg } => {
                let target_value =
                    get_location_released(a, &mut self.machine, self.value_stack.pop().unwrap());
                let target_addr =
                    get_location_released(a, &mut self.machine, self.value_stack.pop().unwrap());

                Self::emit_memory_op(
                    module_info,
                    &self.config,
                    a,
                    &mut self.machine,
                    target_addr,
                    memarg.offset as usize,
                    2,
                    |a, m, addr| {
                        Self::emit_relaxed_binop(
                            a,
                            m,
                            Assembler::emit_mov,
                            Size::S16,
                            target_value,
                            Location::Memory(addr, 0),
                        );
                    },
                );
            }
            Operator::I64Load { ref memarg } => {
                let target =
                    get_location_released(a, &mut self.machine, self.value_stack.pop().unwrap());
                let ret = self.machine.acquire_locations(a, &[WpType::I64], false)[0];
                self.value_stack.push((ret, LocalOrTemp::Temp));

                Self::emit_memory_op(
                    module_info,
                    &self.config,
                    a,
                    &mut self.machine,
                    target,
                    memarg.offset as usize,
                    8,
                    |a, m, addr| {
                        Self::emit_relaxed_binop(
                            a,
                            m,
                            Assembler::emit_mov,
                            Size::S64,
                            Location::Memory(addr, 0),
                            ret,
                        );
                    },
                );
            }
            Operator::F64Load { ref memarg } => {
                let target =
                    get_location_released(a, &mut self.machine, self.value_stack.pop().unwrap());
                let ret = self.machine.acquire_locations(a, &[WpType::F64], false)[0];
                self.value_stack.push((ret, LocalOrTemp::Temp));

                Self::emit_memory_op(
                    module_info,
                    &self.config,
                    a,
                    &mut self.machine,
                    target,
                    memarg.offset as usize,
                    8,
                    |a, m, addr| {
                        Self::emit_relaxed_binop(
                            a,
                            m,
                            Assembler::emit_mov,
                            Size::S64,
                            Location::Memory(addr, 0),
                            ret,
                        );
                    },
                );
            }
            Operator::I64Load8U { ref memarg } => {
                let target =
                    get_location_released(a, &mut self.machine, self.value_stack.pop().unwrap());
                let ret = self.machine.acquire_locations(a, &[WpType::I64], false)[0];
                self.value_stack.push((ret, LocalOrTemp::Temp));

                Self::emit_memory_op(
                    module_info,
                    &self.config,
                    a,
                    &mut self.machine,
                    target,
                    memarg.offset as usize,
                    1,
                    |a, m, addr| {
                        Self::emit_relaxed_zx_sx(
                            a,
                            m,
                            Assembler::emit_movzx,
                            Size::S8,
                            Location::Memory(addr, 0),
                            Size::S64,
                            ret,
                        );
                    },
                );
            }
            Operator::I64Load8S { ref memarg } => {
                let target =
                    get_location_released(a, &mut self.machine, self.value_stack.pop().unwrap());
                let ret = self.machine.acquire_locations(a, &[WpType::I64], false)[0];
                self.value_stack.push((ret, LocalOrTemp::Temp));

                Self::emit_memory_op(
                    module_info,
                    &self.config,
                    a,
                    &mut self.machine,
                    target,
                    memarg.offset as usize,
                    1,
                    |a, m, addr| {
                        Self::emit_relaxed_zx_sx(
                            a,
                            m,
                            Assembler::emit_movsx,
                            Size::S8,
                            Location::Memory(addr, 0),
                            Size::S64,
                            ret,
                        );
                    },
                );
            }
            Operator::I64Load16U { ref memarg } => {
                let target =
                    get_location_released(a, &mut self.machine, self.value_stack.pop().unwrap());
                let ret = self.machine.acquire_locations(a, &[WpType::I64], false)[0];
                self.value_stack.push((ret, LocalOrTemp::Temp));

                Self::emit_memory_op(
                    module_info,
                    &self.config,
                    a,
                    &mut self.machine,
                    target,
                    memarg.offset as usize,
                    2,
                    |a, m, addr| {
                        Self::emit_relaxed_zx_sx(
                            a,
                            m,
                            Assembler::emit_movzx,
                            Size::S16,
                            Location::Memory(addr, 0),
                            Size::S64,
                            ret,
                        );
                    },
                );
            }
            Operator::I64Load16S { ref memarg } => {
                let target =
                    get_location_released(a, &mut self.machine, self.value_stack.pop().unwrap());
                let ret = self.machine.acquire_locations(a, &[WpType::I64], false)[0];
                self.value_stack.push((ret, LocalOrTemp::Temp));

                Self::emit_memory_op(
                    module_info,
                    &self.config,
                    a,
                    &mut self.machine,
                    target,
                    memarg.offset as usize,
                    2,
                    |a, m, addr| {
                        Self::emit_relaxed_zx_sx(
                            a,
                            m,
                            Assembler::emit_movsx,
                            Size::S16,
                            Location::Memory(addr, 0),
                            Size::S64,
                            ret,
                        );
                    },
                );
            }
            Operator::I64Load32U { ref memarg } => {
                let target =
                    get_location_released(a, &mut self.machine, self.value_stack.pop().unwrap());
                let ret = self.machine.acquire_locations(a, &[WpType::I64], false)[0];
                self.value_stack.push((ret, LocalOrTemp::Temp));

                Self::emit_memory_op(
                    module_info,
                    &self.config,
                    a,
                    &mut self.machine,
                    target,
                    memarg.offset as usize,
                    4,
                    |a, m, addr| {
                        match ret {
                            Location::GPR(_) => {}
                            _ => {
                                a.emit_mov(Size::S64, Location::Imm64(0), ret);
                            }
                        }
                        Self::emit_relaxed_binop(
                            a,
                            m,
                            Assembler::emit_mov,
                            Size::S32,
                            Location::Memory(addr, 0),
                            ret,
                        );
                    },
                );
            }
            Operator::I64Load32S { ref memarg } => {
                let target =
                    get_location_released(a, &mut self.machine, self.value_stack.pop().unwrap());
                let ret = self.machine.acquire_locations(a, &[WpType::I64], false)[0];
                self.value_stack.push((ret, LocalOrTemp::Temp));

                Self::emit_memory_op(
                    module_info,
                    &self.config,
                    a,
                    &mut self.machine,
                    target,
                    memarg.offset as usize,
                    4,
                    |a, m, addr| {
                        Self::emit_relaxed_zx_sx(
                            a,
                            m,
                            Assembler::emit_movsx,
                            Size::S32,
                            Location::Memory(addr, 0),
                            Size::S64,
                            ret,
                        );
                    },
                );
            }
            Operator::I64Store { ref memarg } => {
                let target_value =
                    get_location_released(a, &mut self.machine, self.value_stack.pop().unwrap());
                let target_addr =
                    get_location_released(a, &mut self.machine, self.value_stack.pop().unwrap());

                Self::emit_memory_op(
                    module_info,
                    &self.config,
                    a,
                    &mut self.machine,
                    target_addr,
                    memarg.offset as usize,
                    8,
                    |a, m, addr| {
                        Self::emit_relaxed_binop(
                            a,
                            m,
                            Assembler::emit_mov,
                            Size::S64,
                            target_value,
                            Location::Memory(addr, 0),
                        );
                    },
                );
            }
            Operator::F64Store { ref memarg } => {
                let target_value =
                    get_location_released(a, &mut self.machine, self.value_stack.pop().unwrap());
                let target_addr =
                    get_location_released(a, &mut self.machine, self.value_stack.pop().unwrap());

                Self::emit_memory_op(
                    module_info,
                    &self.config,
                    a,
                    &mut self.machine,
                    target_addr,
                    memarg.offset as usize,
                    8,
                    |a, m, addr| {
                        Self::emit_relaxed_binop(
                            a,
                            m,
                            Assembler::emit_mov,
                            Size::S64,
                            target_value,
                            Location::Memory(addr, 0),
                        );
                    },
                );
            }
            Operator::I64Store8 { ref memarg } => {
                let target_value =
                    get_location_released(a, &mut self.machine, self.value_stack.pop().unwrap());
                let target_addr =
                    get_location_released(a, &mut self.machine, self.value_stack.pop().unwrap());

                Self::emit_memory_op(
                    module_info,
                    &self.config,
                    a,
                    &mut self.machine,
                    target_addr,
                    memarg.offset as usize,
                    1,
                    |a, m, addr| {
                        Self::emit_relaxed_binop(
                            a,
                            m,
                            Assembler::emit_mov,
                            Size::S8,
                            target_value,
                            Location::Memory(addr, 0),
                        );
                    },
                );
            }
            Operator::I64Store16 { ref memarg } => {
                let target_value =
                    get_location_released(a, &mut self.machine, self.value_stack.pop().unwrap());
                let target_addr =
                    get_location_released(a, &mut self.machine, self.value_stack.pop().unwrap());

                Self::emit_memory_op(
                    module_info,
                    &self.config,
                    a,
                    &mut self.machine,
                    target_addr,
                    memarg.offset as usize,
                    2,
                    |a, m, addr| {
                        Self::emit_relaxed_binop(
                            a,
                            m,
                            Assembler::emit_mov,
                            Size::S16,
                            target_value,
                            Location::Memory(addr, 0),
                        );
                    },
                );
            }
            Operator::I64Store32 { ref memarg } => {
                let target_value =
                    get_location_released(a, &mut self.machine, self.value_stack.pop().unwrap());
                let target_addr =
                    get_location_released(a, &mut self.machine, self.value_stack.pop().unwrap());

                Self::emit_memory_op(
                    module_info,
                    &self.config,
                    a,
                    &mut self.machine,
                    target_addr,
                    memarg.offset as usize,
                    4,
                    |a, m, addr| {
                        Self::emit_relaxed_binop(
                            a,
                            m,
                            Assembler::emit_mov,
                            Size::S32,
                            target_value,
                            Location::Memory(addr, 0),
                        );
                    },
                );
            }
            Operator::Unreachable => {
                a.emit_ud2();
                self.unreachable_depth = 1;
            }
            Operator::Return => {
                let frame = &self.control_stack[0];
                if frame.returns.len() > 0 {
                    assert_eq!(frame.returns.len(), 1);
                    let (loc, _) = *self.value_stack.last().unwrap();
                    Self::emit_relaxed_binop(
                        a,
                        &mut self.machine,
                        Assembler::emit_mov,
                        Size::S64,
                        loc,
                        Location::GPR(GPR::RAX),
                    );
                }
                let released: Vec<Location> = self.value_stack[frame.value_stack_depth..]
                    .iter()
                    .filter(|&&(_, lot)| lot == LocalOrTemp::Temp)
                    .map(|&(x, _)| x)
                    .collect();
                self.machine.release_locations_keep_state(a, &released);
                a.emit_jmp(Condition::None, frame.label);
                self.unreachable_depth = 1;
            }
            Operator::Br { relative_depth } => {
                let frame =
                    &self.control_stack[self.control_stack.len() - 1 - (relative_depth as usize)];
                if !frame.loop_like && frame.returns.len() > 0 {
                    assert_eq!(frame.returns.len(), 1);
                    let (loc, _) = *self.value_stack.last().unwrap();
                    a.emit_mov(Size::S64, loc, Location::GPR(GPR::RAX));
                }
                let released: Vec<Location> = self.value_stack[frame.value_stack_depth..]
                    .iter()
                    .filter(|&&(_, lot)| lot == LocalOrTemp::Temp)
                    .map(|&(x, _)| x)
                    .collect();
                self.machine.release_locations_keep_state(a, &released);
                a.emit_jmp(Condition::None, frame.label);
                self.unreachable_depth = 1;
            }
            Operator::BrIf { relative_depth } => {
                let after = a.get_label();
                let cond =
                    get_location_released(a, &mut self.machine, self.value_stack.pop().unwrap());
                Self::emit_relaxed_binop(
                    a,
                    &mut self.machine,
                    Assembler::emit_cmp,
                    Size::S32,
                    Location::Imm32(0),
                    cond,
                );
                a.emit_jmp(Condition::Equal, after);

                let frame =
                    &self.control_stack[self.control_stack.len() - 1 - (relative_depth as usize)];
                if !frame.loop_like && frame.returns.len() > 0 {
                    assert_eq!(frame.returns.len(), 1);
                    let (loc, _) = *self.value_stack.last().unwrap();
                    a.emit_mov(Size::S64, loc, Location::GPR(GPR::RAX));
                }
                let released: Vec<Location> = self.value_stack[frame.value_stack_depth..]
                    .iter()
                    .filter(|&&(_, lot)| lot == LocalOrTemp::Temp)
                    .map(|&(x, _)| x)
                    .collect();
                self.machine.release_locations_keep_state(a, &released);
                a.emit_jmp(Condition::None, frame.label);

                a.emit_label(after);
            }
            Operator::BrTable { ref table } => {
                let (targets, default_target) = table.read_table().unwrap();
                let cond =
                    get_location_released(a, &mut self.machine, self.value_stack.pop().unwrap());
                let mut table_label = a.get_label();
                let mut table: Vec<DynamicLabel> = vec![];
                let default_br = a.get_label();
                Self::emit_relaxed_binop(
                    a,
                    &mut self.machine,
                    Assembler::emit_cmp,
                    Size::S32,
                    Location::Imm32(targets.len() as u32),
                    cond,
                );
                a.emit_jmp(Condition::AboveEqual, default_br);

                a.emit_lea_label(
                    table_label,
                    Location::GPR(GPR::RCX),
                );
                a.emit_mov(Size::S32, cond, Location::GPR(GPR::RDX));
                a.emit_imul_imm32_gpr64(5, GPR::RDX);
                a.emit_add(Size::S64, Location::GPR(GPR::RCX), Location::GPR(GPR::RDX));
                a.emit_jmp_location(Location::GPR(GPR::RDX));

                for (i, target) in targets.iter().enumerate() {
                    let label = a.get_label();
                    a.emit_label(label);
                    table.push(label);
                    let frame =
                        &self.control_stack[self.control_stack.len() - 1 - (*target as usize)];
                    if !frame.loop_like && frame.returns.len() > 0 {
                        assert_eq!(frame.returns.len(), 1);
                        let (loc, _) = *self.value_stack.last().unwrap();
                        a.emit_mov(Size::S64, loc, Location::GPR(GPR::RAX));
                    }
                    let released: Vec<Location> = self.value_stack[frame.value_stack_depth..]
                        .iter()
                        .filter(|&&(_, lot)| lot == LocalOrTemp::Temp)
                        .map(|&(x, _)| x)
                        .collect();
                    self.machine.release_locations_keep_state(a, &released);
                    a.emit_jmp(Condition::None, frame.label);
                }
                a.emit_label(default_br);

                {
                    let frame = &self.control_stack
                        [self.control_stack.len() - 1 - (default_target as usize)];
                    if !frame.loop_like && frame.returns.len() > 0 {
                        assert_eq!(frame.returns.len(), 1);
                        let (loc, _) = *self.value_stack.last().unwrap();
                        a.emit_mov(Size::S64, loc, Location::GPR(GPR::RAX));
                    }
                    let released: Vec<Location> = self.value_stack[frame.value_stack_depth..]
                        .iter()
                        .filter(|&&(_, lot)| lot == LocalOrTemp::Temp)
                        .map(|&(x, _)| x)
                        .collect();
                    self.machine.release_locations_keep_state(a, &released);
                    a.emit_jmp(Condition::None, frame.label);
                }

                a.emit_label(table_label);
                for x in table {
                    a.emit_jmp(Condition::None, x);
                }
                self.unreachable_depth = 1;
            }
            Operator::Drop => {
                get_location_released(a, &mut self.machine, self.value_stack.pop().unwrap());
            }
            Operator::End => {
                let frame = self.control_stack.pop().unwrap();

                if !was_unreachable && frame.returns.len() > 0 {
                    let (loc, _) = *self.value_stack.last().unwrap();
                    Self::emit_relaxed_binop(
                        a,
                        &mut self.machine,
                        Assembler::emit_mov,
                        Size::S64,
                        loc,
                        Location::GPR(GPR::RAX),
                    );
                }

                if self.control_stack.len() == 0 {
                    a.emit_label(frame.label);
                    self.machine.finalize_locals(a, &self.locals);
                    a.emit_mov(Size::S64, Location::GPR(GPR::RBP), Location::GPR(GPR::RSP));
                    a.emit_pop(Size::S64, Location::GPR(GPR::RBP));
                    a.emit_ret();
                } else {
                    let released: Vec<Location> = self
                        .value_stack
                        .drain(frame.value_stack_depth..)
                        .filter(|&(_, lot)| lot == LocalOrTemp::Temp)
                        .map(|(x, _)| x)
                        .collect();
                    self.machine.release_locations(a, &released);

                    if !frame.loop_like {
                        a.emit_label(frame.label);
                    }

                    if let IfElseState::If(label) = frame.if_else {
                        a.emit_label(label);
                    }

                    if frame.returns.len() > 0 {
                        assert_eq!(frame.returns.len(), 1);
                        let loc = self.machine.acquire_locations(a, &frame.returns, false)[0];
                        a.emit_mov(Size::S64, Location::GPR(GPR::RAX), loc);
                        self.value_stack.push((loc, LocalOrTemp::Temp));
                    }
                }
            }
            _ => {
                panic!("not yet implemented: {:?}", op);
            }
        }

        Ok(())
    }
}

fn type_to_wp_type(ty: Type) -> WpType {
    match ty {
        Type::I32 => WpType::I32,
        Type::I64 => WpType::I64,
        Type::F32 => WpType::F32,
        Type::F64 => WpType::F64,
    }
}

fn get_location_released(
    a: &mut Assembler,
    m: &mut Machine,
    (loc, lot): (Location, LocalOrTemp),
) -> Location {
    if lot == LocalOrTemp::Temp {
        m.release_locations(a, &[loc]);
    }
    loc
}

fn sort_call_movs(movs: &mut [(Location, GPR)]) {
    for i in 0..movs.len() {
        for j in (i + 1)..movs.len() {
            if let Location::GPR(src_gpr) = movs[j].0 {
                if src_gpr == movs[i].1 {
                    movs.swap(i, j);
                }
            }
        }
    }
}<|MERGE_RESOLUTION|>--- conflicted
+++ resolved
@@ -10,12 +10,8 @@
 use std::ptr::NonNull;
 use std::{any::Any, collections::HashMap, sync::Arc};
 use wasmer_runtime_core::{
-<<<<<<< HEAD
-    backend::{Backend, RunnableModule, CompilerConfig, MemoryBoundCheckMode},
-=======
-    backend::{sys::Memory, Backend, CacheGen, RunnableModule, Token},
+    backend::{sys::Memory, Backend, CacheGen, Token, RunnableModule, CompilerConfig, MemoryBoundCheckMode},
     cache::{Artifact, Error as CacheError},
->>>>>>> 7e00bef6
     codegen::*,
     memory::MemoryType,
     module::{ModuleInfo, ModuleInner},
@@ -25,8 +21,7 @@
         FuncIndex, FuncSig, GlobalIndex, LocalFuncIndex, LocalOrImport, MemoryIndex, SigIndex,
         TableIndex, Type,
     },
-    vm::{self, LocalGlobal, LocalMemory, LocalTable},
-    vmcalls,
+    vm::{self, LocalGlobal, LocalTable},
 };
 use wasmparser::{Operator, Type as WpType};
 
@@ -370,16 +365,8 @@
         Ok(self.functions.last_mut().unwrap())
     }
 
-<<<<<<< HEAD
-    fn finalize(mut self, _: &ModuleInfo) -> Result<X64ExecutionContext, CodegenError> {
+    fn finalize(mut self, _: &ModuleInfo) -> Result<(X64ExecutionContext, Box<dyn CacheGen>), CodegenError> {
         let (assembler, breakpoints) = match self.functions.last_mut() {
-=======
-    fn finalize(
-        mut self,
-        _: &ModuleInfo,
-    ) -> Result<(X64ExecutionContext, Box<dyn CacheGen>), CodegenError> {
-        let (assembler, mut br_table_data, breakpoints) = match self.functions.last_mut() {
->>>>>>> 7e00bef6
             Some(x) => (
                 x.assembler.take().unwrap(),
                 x.breakpoints.take().unwrap(),
@@ -428,17 +415,6 @@
                 .collect(),
         );
 
-<<<<<<< HEAD
-        Ok(X64ExecutionContext {
-            code: output,
-            functions: self.functions,
-            signatures: self.signatures.as_ref().unwrap().clone(),
-            breakpoints: breakpoints,
-            func_import_count: self.func_import_count,
-            function_pointers: out_labels,
-            function_offsets: out_offsets,
-        })
-=======
         struct Placeholder;
         impl CacheGen for Placeholder {
             fn generate_cache(&self) -> Result<(Box<[u8]>, Memory), CacheError> {
@@ -447,20 +423,18 @@
                 ))
             }
         }
-
         Ok((
             X64ExecutionContext {
                 code: output,
                 functions: self.functions,
                 signatures: self.signatures.as_ref().unwrap().clone(),
-                _br_table_data: br_table_data,
                 breakpoints: breakpoints,
                 func_import_count: self.func_import_count,
                 function_pointers: out_labels,
+                function_offsets: out_offsets,
             },
             Box::new(Placeholder),
         ))
->>>>>>> 7e00bef6
     }
 
     fn feed_signatures(&mut self, signatures: Map<SigIndex, FuncSig>) -> Result<(), CodegenError> {
@@ -510,19 +484,17 @@
         Ok(())
     }
 
-<<<<<<< HEAD
     fn feed_compiler_config(&mut self, config: &CompilerConfig) -> Result<(), CodegenError> {
         self.config = Some(Arc::new(CodegenConfig {
             memory_bound_check_mode: config.memory_bound_check_mode,
             enforce_stack_check: config.enforce_stack_check,
         }));
         Ok(())
-=======
+    }
     unsafe fn from_cache(_artifact: Artifact, _: Token) -> Result<ModuleInner, CacheError> {
         Err(CacheError::Unknown(
             "the singlepass compiler API doesn't support caching yet".to_string(),
         ))
->>>>>>> 7e00bef6
     }
 }
 
@@ -4106,7 +4078,7 @@
                 let (targets, default_target) = table.read_table().unwrap();
                 let cond =
                     get_location_released(a, &mut self.machine, self.value_stack.pop().unwrap());
-                let mut table_label = a.get_label();
+                let table_label = a.get_label();
                 let mut table: Vec<DynamicLabel> = vec![];
                 let default_br = a.get_label();
                 Self::emit_relaxed_binop(
@@ -4128,7 +4100,7 @@
                 a.emit_add(Size::S64, Location::GPR(GPR::RCX), Location::GPR(GPR::RDX));
                 a.emit_jmp_location(Location::GPR(GPR::RDX));
 
-                for (i, target) in targets.iter().enumerate() {
+                for target in targets.iter() {
                     let label = a.get_label();
                     a.emit_label(label);
                     table.push(label);
