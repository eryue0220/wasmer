use std::{collections::HashSet, time::Duration};

use anyhow::{bail, Context};
use cynic::{MutationBuilder, QueryBuilder};
use edge_schema::schema::NetworkTokenV1;
use futures::StreamExt;
use merge_streams::MergeStreams;
use time::OffsetDateTime;
use tracing::Instrument;
use url::Url;
use wasmer_config::package::PackageIdent;

use crate::{
    types::{self, *},
    GraphQLApiFailure, WasmerClient,
};

<<<<<<< HEAD
pub async fn redeploy_app_by_id(
    client: &WasmerClient,
    app_id: impl Into<String>,
) -> Result<Option<DeployApp>, anyhow::Error> {
    client
        .run_graphql_strict(types::RedeployActiveApp::build(
            RedeployActiveAppVariables {
                id: types::Id::from(app_id),
            },
        ))
        .await
        .map(|v| v.redeploy_active_version.map(|v| v.app))
=======
/// Revoke an existing token
pub async fn revoke_token(
    client: &WasmerClient,
    token: String,
) -> Result<Option<bool>, anyhow::Error> {
    client
        .run_graphql_strict(types::RevokeToken::build(RevokeTokenVariables { token }))
        .await
        .map(|v| v.revoke_api_token.and_then(|v| v.success))
}

/// Generate a new Nonce
///
/// Takes a name and a callbackUrl and returns a nonce
pub async fn create_nonce(
    client: &WasmerClient,
    name: String,
    callback_url: String,
) -> Result<Option<Nonce>, anyhow::Error> {
    client
        .run_graphql_strict(types::CreateNewNonce::build(CreateNewNonceVariables {
            callback_url,
            name,
        }))
        .await
        .map(|v| v.new_nonce.map(|v| v.nonce))
>>>>>>> 803c0be4
}

pub async fn get_app_secret_value_by_id(
    client: &WasmerClient,
    secret_id: impl Into<String>,
) -> Result<Option<String>, anyhow::Error> {
    client
        .run_graphql_strict(types::GetAppSecretValue::build(
            GetAppSecretValueVariables {
                id: types::Id::from(secret_id),
            },
        ))
        .await
        .map(|v| v.get_secret_value)
}

pub async fn get_app_secret_by_name(
    client: &WasmerClient,
    app_id: impl Into<String>,
    name: impl Into<String>,
) -> Result<Option<Secret>, anyhow::Error> {
    client
        .run_graphql_strict(types::GetAppSecret::build(GetAppSecretVariables {
            app_id: types::Id::from(app_id),
            secret_name: name.into(),
        }))
        .await
        .map(|v| v.get_app_secret)
}

/// Update or create an app secret.
pub async fn upsert_app_secret(
    client: &WasmerClient,
    app_id: impl Into<String>,
    name: impl Into<String>,
    value: impl Into<String>,
) -> Result<Option<UpsertAppSecretPayload>, anyhow::Error> {
    client
        .run_graphql_strict(types::UpsertAppSecret::build(UpsertAppSecretVariables {
            app_id: cynic::Id::from(app_id.into()),
            name: name.into().as_str(),
            value: value.into().as_str(),
        }))
        .await
        .map(|v| v.upsert_app_secret)
}

/// Update or create app secrets in bulk.
pub async fn upsert_app_secrets(
    client: &WasmerClient,
    app_id: impl Into<String>,
    secrets: impl IntoIterator<Item = (impl Into<String>, impl Into<String>)>,
) -> Result<Option<UpsertAppSecretsPayload>, anyhow::Error> {
    client
        .run_graphql_strict(types::UpsertAppSecrets::build(UpsertAppSecretsVariables {
            app_id: cynic::Id::from(app_id.into()),
            secrets: Some(
                secrets
                    .into_iter()
                    .map(|(name, value)| SecretInput {
                        name: name.into(),
                        value: value.into(),
                    })
                    .collect(),
            ),
        }))
        .await
        .map(|v| v.upsert_app_secrets)
}

/// Load all secrets of an app.
///
/// Will paginate through all versions and return them in a single list.
pub async fn get_all_app_secrets_filtered(
    client: &WasmerClient,
    app_id: impl Into<String>,
    names: impl IntoIterator<Item = impl Into<String>>,
) -> Result<Vec<Secret>, anyhow::Error> {
    let mut vars = GetAllAppSecretsVariables {
        after: None,
        app_id: types::Id::from(app_id),
        before: None,
        first: None,
        last: None,
        offset: None,
        names: Some(names.into_iter().map(|s| s.into()).collect()),
    };

    let mut all_secrets = Vec::<Secret>::new();

    loop {
        let page = get_app_secrets(client, vars.clone()).await?;
        if page.edges.is_empty() {
            break;
        }

        for edge in page.edges {
            let edge = match edge {
                Some(edge) => edge,
                None => continue,
            };
            let version = match edge.node {
                Some(item) => item,
                None => continue,
            };

            all_secrets.push(version);

            // Update pagination.
            vars.after = Some(edge.cursor);
        }
    }

    Ok(all_secrets)
}

/// Load all available regions.
///
/// Will paginate through all versions and return them in a single list.
pub async fn get_all_app_regions(client: &WasmerClient) -> Result<Vec<AppRegion>, anyhow::Error> {
    let mut vars = GetAllAppRegionsVariables {
        after: None,
        before: None,
        first: None,
        last: None,
        offset: None,
    };

    let mut all_regions = Vec::<AppRegion>::new();

    loop {
        let page = get_regions(client, vars.clone()).await?;
        if page.edges.is_empty() {
            break;
        }

        for edge in page.edges {
            let edge = match edge {
                Some(edge) => edge,
                None => continue,
            };
            let version = match edge.node {
                Some(item) => item,
                None => continue,
            };

            all_regions.push(version);

            // Update pagination.
            vars.after = Some(edge.cursor);
        }
    }

    Ok(all_regions)
}

/// Retrieve regions.
pub async fn get_regions(
    client: &WasmerClient,
    vars: GetAllAppRegionsVariables,
) -> Result<AppRegionConnection, anyhow::Error> {
    let res = client
        .run_graphql_strict(types::GetAllAppRegions::build(vars))
        .await?;
    Ok(res.get_app_regions)
}

/// Load all secrets of an app.
///
/// Will paginate through all versions and return them in a single list.
pub async fn get_all_app_secrets(
    client: &WasmerClient,
    app_id: impl Into<String>,
) -> Result<Vec<Secret>, anyhow::Error> {
    let mut vars = GetAllAppSecretsVariables {
        after: None,
        app_id: types::Id::from(app_id),
        before: None,
        first: None,
        last: None,
        offset: None,
        names: None,
    };

    let mut all_secrets = Vec::<Secret>::new();

    loop {
        let page = get_app_secrets(client, vars.clone()).await?;
        if page.edges.is_empty() {
            break;
        }

        for edge in page.edges {
            let edge = match edge {
                Some(edge) => edge,
                None => continue,
            };
            let version = match edge.node {
                Some(item) => item,
                None => continue,
            };

            all_secrets.push(version);

            // Update pagination.
            vars.after = Some(edge.cursor);
        }
    }

    Ok(all_secrets)
}

/// Retrieve secrets for an app.
pub async fn get_app_secrets(
    client: &WasmerClient,
    vars: GetAllAppSecretsVariables,
) -> Result<SecretConnection, anyhow::Error> {
    let res = client
        .run_graphql_strict(types::GetAllAppSecrets::build(vars))
        .await?;
    res.get_app_secrets.context("app not found")
}

pub async fn delete_app_secret(
    client: &WasmerClient,
    secret_id: impl Into<String>,
) -> Result<Option<DeleteAppSecretPayload>, anyhow::Error> {
    client
        .run_graphql_strict(types::DeleteAppSecret::build(DeleteAppSecretVariables {
            id: types::Id::from(secret_id.into()),
        }))
        .await
        .map(|v| v.delete_app_secret)
}

/// Load a webc package from the registry.
///
/// NOTE: this uses the public URL instead of the download URL available through
/// the API, and should not be used where possible.
pub async fn fetch_webc_package(
    client: &WasmerClient,
    ident: &PackageIdent,
    default_registry: &Url,
) -> Result<webc::compat::Container, anyhow::Error> {
    let url = match ident {
        PackageIdent::Named(n) => Url::parse(&format!(
            "{default_registry}/{}:{}",
            n.full_name(),
            n.version_or_default()
        ))?,
        PackageIdent::Hash(h) => match get_package_release(client, &h.to_string()).await? {
            Some(webc) => Url::parse(&webc.webc_url)?,
            None => anyhow::bail!("Could not find package with hash '{}'", h),
        },
    };

    let data = client
        .client
        .get(url)
        .header(reqwest::header::USER_AGENT, &client.user_agent)
        .header(reqwest::header::ACCEPT, "application/webc")
        .send()
        .await?
        .error_for_status()?
        .bytes()
        .await?;

    webc::compat::Container::from_bytes(data).context("failed to parse webc package")
}

/// Fetch app templates.
pub async fn fetch_app_template_from_slug(
    client: &WasmerClient,
    slug: String,
) -> Result<Option<types::AppTemplate>, anyhow::Error> {
    client
        .run_graphql_strict(types::GetAppTemplateFromSlug::build(
            GetAppTemplateFromSlugVariables { slug },
        ))
        .await
        .map(|v| v.get_app_template)
}

/// Fetch app templates.
pub async fn fetch_app_templates_from_framework(
    client: &WasmerClient,
    framework_slug: String,
    first: i32,
    after: Option<String>,
    sort_by: Option<types::AppTemplatesSortBy>,
) -> Result<Option<types::AppTemplateConnection>, anyhow::Error> {
    client
        .run_graphql_strict(types::GetAppTemplatesFromFramework::build(
            GetAppTemplatesFromFrameworkVars {
                framework_slug,
                first,
                after,
                sort_by,
            },
        ))
        .await
        .map(|r| r.get_app_templates)
}

/// Fetch app templates.
pub async fn fetch_app_templates(
    client: &WasmerClient,
    category_slug: String,
    first: i32,
    after: Option<String>,
    sort_by: Option<types::AppTemplatesSortBy>,
) -> Result<Option<types::AppTemplateConnection>, anyhow::Error> {
    client
        .run_graphql_strict(types::GetAppTemplates::build(GetAppTemplatesVars {
            category_slug,
            first,
            after,
            sort_by,
        }))
        .await
        .map(|r| r.get_app_templates)
}

/// Fetch all app templates by paginating through the responses.
///
/// Will fetch at most `max` templates.
pub fn fetch_all_app_templates(
    client: &WasmerClient,
    page_size: i32,
    sort_by: Option<types::AppTemplatesSortBy>,
) -> impl futures::Stream<Item = Result<Vec<types::AppTemplate>, anyhow::Error>> + '_ {
    let vars = GetAppTemplatesVars {
        category_slug: String::new(),
        first: page_size,
        sort_by,
        after: None,
    };

    futures::stream::try_unfold(
        Some(vars),
        move |vars: Option<types::GetAppTemplatesVars>| async move {
            let vars = match vars {
                Some(vars) => vars,
                None => return Ok(None),
            };

            let con = client
                .run_graphql_strict(types::GetAppTemplates::build(vars.clone()))
                .await?
                .get_app_templates
                .context("backend did not return any data")?;

            let items = con
                .edges
                .into_iter()
                .flatten()
                .filter_map(|edge| edge.node)
                .collect::<Vec<_>>();

            let next_cursor = con
                .page_info
                .end_cursor
                .filter(|_| con.page_info.has_next_page);

            let next_vars = next_cursor.map(|after| types::GetAppTemplatesVars {
                after: Some(after),
                ..vars
            });

            #[allow(clippy::type_complexity)]
            let res: Result<
                Option<(Vec<types::AppTemplate>, Option<types::GetAppTemplatesVars>)>,
                anyhow::Error,
            > = Ok(Some((items, next_vars)));

            res
        },
    )
}

/// Fetch all app templates by paginating through the responses.
///
/// Will fetch at most `max` templates.
pub fn fetch_all_app_templates_from_language(
    client: &WasmerClient,
    page_size: i32,
    sort_by: Option<types::AppTemplatesSortBy>,
    language: String,
) -> impl futures::Stream<Item = Result<Vec<types::AppTemplate>, anyhow::Error>> + '_ {
    let vars = GetAppTemplatesFromLanguageVars {
        language_slug: language.clone().to_string(),
        first: page_size,
        sort_by,
        after: None,
    };

    futures::stream::try_unfold(
        Some(vars),
        move |vars: Option<types::GetAppTemplatesFromLanguageVars>| async move {
            let vars = match vars {
                Some(vars) => vars,
                None => return Ok(None),
            };

            let con = client
                .run_graphql_strict(types::GetAppTemplatesFromLanguage::build(vars.clone()))
                .await?
                .get_app_templates
                .context("backend did not return any data")?;

            let items = con
                .edges
                .into_iter()
                .flatten()
                .filter_map(|edge| edge.node)
                .collect::<Vec<_>>();

            let next_cursor = con
                .page_info
                .end_cursor
                .filter(|_| con.page_info.has_next_page);

            let next_vars = next_cursor.map(|after| types::GetAppTemplatesFromLanguageVars {
                after: Some(after),
                ..vars
            });

            #[allow(clippy::type_complexity)]
            let res: Result<
                Option<(
                    Vec<types::AppTemplate>,
                    Option<types::GetAppTemplatesFromLanguageVars>,
                )>,
                anyhow::Error,
            > = Ok(Some((items, next_vars)));

            res
        },
    )
}

/// Fetch languages from available app templates.
pub async fn fetch_app_template_languages(
    client: &WasmerClient,
    after: Option<String>,
    first: Option<i32>,
) -> Result<Option<types::TemplateLanguageConnection>, anyhow::Error> {
    client
        .run_graphql_strict(types::GetTemplateLanguages::build(
            GetTemplateLanguagesVars { after, first },
        ))
        .await
        .map(|r| r.get_template_languages)
}

/// Fetch all languages from available app templates by paginating through the responses.
///
/// Will fetch at most `max` templates.
pub fn fetch_all_app_template_languages(
    client: &WasmerClient,
    page_size: Option<i32>,
) -> impl futures::Stream<Item = Result<Vec<types::TemplateLanguage>, anyhow::Error>> + '_ {
    let vars = GetTemplateLanguagesVars {
        after: None,
        first: page_size,
    };

    futures::stream::try_unfold(
        Some(vars),
        move |vars: Option<types::GetTemplateLanguagesVars>| async move {
            let vars = match vars {
                Some(vars) => vars,
                None => return Ok(None),
            };

            let con = client
                .run_graphql_strict(types::GetTemplateLanguages::build(vars.clone()))
                .await?
                .get_template_languages
                .context("backend did not return any data")?;

            let items = con
                .edges
                .into_iter()
                .flatten()
                .filter_map(|edge| edge.node)
                .collect::<Vec<_>>();

            let next_cursor = con
                .page_info
                .end_cursor
                .filter(|_| con.page_info.has_next_page);

            let next_vars = next_cursor.map(|after| types::GetTemplateLanguagesVars {
                after: Some(after),
                ..vars
            });

            #[allow(clippy::type_complexity)]
            let res: Result<
                Option<(
                    Vec<types::TemplateLanguage>,
                    Option<types::GetTemplateLanguagesVars>,
                )>,
                anyhow::Error,
            > = Ok(Some((items, next_vars)));

            res
        },
    )
}

/// Fetch all app templates by paginating through the responses.
///
/// Will fetch at most `max` templates.
pub fn fetch_all_app_templates_from_framework(
    client: &WasmerClient,
    page_size: i32,
    sort_by: Option<types::AppTemplatesSortBy>,
    framework: String,
) -> impl futures::Stream<Item = Result<Vec<types::AppTemplate>, anyhow::Error>> + '_ {
    let vars = GetAppTemplatesFromFrameworkVars {
        framework_slug: framework.clone().to_string(),
        first: page_size,
        sort_by,
        after: None,
    };

    futures::stream::try_unfold(
        Some(vars),
        move |vars: Option<types::GetAppTemplatesFromFrameworkVars>| async move {
            let vars = match vars {
                Some(vars) => vars,
                None => return Ok(None),
            };

            let con = client
                .run_graphql_strict(types::GetAppTemplatesFromFramework::build(vars.clone()))
                .await?
                .get_app_templates
                .context("backend did not return any data")?;

            let items = con
                .edges
                .into_iter()
                .flatten()
                .filter_map(|edge| edge.node)
                .collect::<Vec<_>>();

            let next_cursor = con
                .page_info
                .end_cursor
                .filter(|_| con.page_info.has_next_page);

            let next_vars = next_cursor.map(|after| types::GetAppTemplatesFromFrameworkVars {
                after: Some(after),
                ..vars
            });

            #[allow(clippy::type_complexity)]
            let res: Result<
                Option<(
                    Vec<types::AppTemplate>,
                    Option<types::GetAppTemplatesFromFrameworkVars>,
                )>,
                anyhow::Error,
            > = Ok(Some((items, next_vars)));

            res
        },
    )
}

/// Fetch frameworks from available app templates.
pub async fn fetch_app_template_frameworks(
    client: &WasmerClient,
    after: Option<String>,
    first: Option<i32>,
) -> Result<Option<types::TemplateFrameworkConnection>, anyhow::Error> {
    client
        .run_graphql_strict(types::GetTemplateFrameworks::build(
            GetTemplateFrameworksVars { after, first },
        ))
        .await
        .map(|r| r.get_template_frameworks)
}

/// Fetch all frameworks from available app templates by paginating through the responses.
///
/// Will fetch at most `max` templates.
pub fn fetch_all_app_template_frameworks(
    client: &WasmerClient,
    page_size: Option<i32>,
) -> impl futures::Stream<Item = Result<Vec<types::TemplateFramework>, anyhow::Error>> + '_ {
    let vars = GetTemplateFrameworksVars {
        after: None,
        first: page_size,
    };

    futures::stream::try_unfold(
        Some(vars),
        move |vars: Option<types::GetTemplateFrameworksVars>| async move {
            let vars = match vars {
                Some(vars) => vars,
                None => return Ok(None),
            };

            let con = client
                .run_graphql_strict(types::GetTemplateFrameworks::build(vars.clone()))
                .await?
                .get_template_frameworks
                .context("backend did not return any data")?;

            let items = con
                .edges
                .into_iter()
                .flatten()
                .filter_map(|edge| edge.node)
                .collect::<Vec<_>>();

            let next_cursor = con
                .page_info
                .end_cursor
                .filter(|_| con.page_info.has_next_page);

            let next_vars = next_cursor.map(|after| types::GetTemplateFrameworksVars {
                after: Some(after),
                ..vars
            });

            #[allow(clippy::type_complexity)]
            let res: Result<
                Option<(
                    Vec<types::TemplateFramework>,
                    Option<types::GetTemplateFrameworksVars>,
                )>,
                anyhow::Error,
            > = Ok(Some((items, next_vars)));

            res
        },
    )
}

/// Get a signed URL to upload packages.
pub async fn get_signed_url_for_package_upload(
    client: &WasmerClient,
    expires_after_seconds: Option<i32>,
    filename: Option<&str>,
    name: Option<&str>,
    version: Option<&str>,
) -> Result<Option<SignedUrl>, anyhow::Error> {
    client
        .run_graphql_strict(types::GetSignedUrlForPackageUpload::build(
            GetSignedUrlForPackageUploadVariables {
                expires_after_seconds,
                filename,
                name,
                version,
            },
        ))
        .await
        .map(|r| r.get_signed_url_for_package_upload)
}
/// Push a package to the registry.
pub async fn push_package_release(
    client: &WasmerClient,
    name: Option<&str>,
    namespace: &str,
    signed_url: &str,
    private: Option<bool>,
) -> Result<Option<PushPackageReleasePayload>, anyhow::Error> {
    client
        .run_graphql_strict(types::PushPackageRelease::build(
            types::PushPackageReleaseVariables {
                name,
                namespace,
                private,
                signed_url,
            },
        ))
        .await
        .map(|r| r.push_package_release)
}

#[allow(clippy::too_many_arguments)]
pub async fn tag_package_release(
    client: &WasmerClient,
    description: Option<&str>,
    homepage: Option<&str>,
    license: Option<&str>,
    license_file: Option<&str>,
    manifest: Option<&str>,
    name: &str,
    namespace: Option<&str>,
    package_release_id: &cynic::Id,
    private: Option<bool>,
    readme: Option<&str>,
    repository: Option<&str>,
    version: &str,
) -> Result<Option<TagPackageReleasePayload>, anyhow::Error> {
    client
        .run_graphql_strict(types::TagPackageRelease::build(
            types::TagPackageReleaseVariables {
                description,
                homepage,
                license,
                license_file,
                manifest,
                name,
                namespace,
                package_release_id,
                private,
                readme,
                repository,
                version,
            },
        ))
        .await
        .map(|r| r.tag_package_release)
}

/// Get the currently logged in user.
pub async fn current_user(client: &WasmerClient) -> Result<Option<types::User>, anyhow::Error> {
    client
        .run_graphql(types::GetCurrentUser::build(()))
        .await
        .map(|x| x.viewer)
}

/// Get the currently logged in user, together with all accessible namespaces.
///
/// You can optionally filter the namespaces by the user role.
pub async fn current_user_with_namespaces(
    client: &WasmerClient,
    namespace_role: Option<types::GrapheneRole>,
) -> Result<types::UserWithNamespaces, anyhow::Error> {
    client
        .run_graphql(types::GetCurrentUserWithNamespaces::build(
            types::GetCurrentUserWithNamespacesVars { namespace_role },
        ))
        .await?
        .viewer
        .context("not logged in")
}

/// Retrieve an app.
pub async fn get_app(
    client: &WasmerClient,
    owner: String,
    name: String,
) -> Result<Option<types::DeployApp>, anyhow::Error> {
    client
        .run_graphql(types::GetDeployApp::build(types::GetDeployAppVars {
            name,
            owner,
        }))
        .await
        .map(|x| x.get_deploy_app)
}

/// Retrieve an app by its global alias.
pub async fn get_app_by_alias(
    client: &WasmerClient,
    alias: String,
) -> Result<Option<types::DeployApp>, anyhow::Error> {
    client
        .run_graphql(types::GetDeployAppByAlias::build(
            types::GetDeployAppByAliasVars { alias },
        ))
        .await
        .map(|x| x.get_app_by_global_alias)
}

/// Retrieve an app version.
pub async fn get_app_version(
    client: &WasmerClient,
    owner: String,
    name: String,
    version: String,
) -> Result<Option<types::DeployAppVersion>, anyhow::Error> {
    client
        .run_graphql(types::GetDeployAppVersion::build(
            types::GetDeployAppVersionVars {
                name,
                owner,
                version,
            },
        ))
        .await
        .map(|x| x.get_deploy_app_version)
}

/// Retrieve an app together with a specific version.
pub async fn get_app_with_version(
    client: &WasmerClient,
    owner: String,
    name: String,
    version: String,
) -> Result<GetDeployAppAndVersion, anyhow::Error> {
    client
        .run_graphql(types::GetDeployAppAndVersion::build(
            types::GetDeployAppAndVersionVars {
                name,
                owner,
                version,
            },
        ))
        .await
}

/// Retrieve an app together with a specific version.
pub async fn get_app_and_package_by_name(
    client: &WasmerClient,
    vars: types::GetPackageAndAppVars,
) -> Result<(Option<types::Package>, Option<types::DeployApp>), anyhow::Error> {
    let res = client
        .run_graphql(types::GetPackageAndApp::build(vars))
        .await?;
    Ok((res.get_package, res.get_deploy_app))
}

/// Retrieve apps.
pub async fn get_deploy_apps(
    client: &WasmerClient,
    vars: types::GetDeployAppsVars,
) -> Result<DeployAppConnection, anyhow::Error> {
    let res = client
        .run_graphql(types::GetDeployApps::build(vars))
        .await?;
    res.get_deploy_apps.context("no apps returned")
}

/// Retrieve apps as a stream that will automatically paginate.
pub fn get_deploy_apps_stream(
    client: &WasmerClient,
    vars: types::GetDeployAppsVars,
) -> impl futures::Stream<Item = Result<Vec<DeployApp>, anyhow::Error>> + '_ {
    futures::stream::try_unfold(
        Some(vars),
        move |vars: Option<types::GetDeployAppsVars>| async move {
            let vars = match vars {
                Some(vars) => vars,
                None => return Ok(None),
            };

            let page = get_deploy_apps(client, vars.clone()).await?;

            let end_cursor = page.page_info.end_cursor;

            let items = page
                .edges
                .into_iter()
                .filter_map(|x| x.and_then(|x| x.node))
                .collect::<Vec<_>>();

            let new_vars = end_cursor.map(|c| types::GetDeployAppsVars {
                after: Some(c),
                ..vars
            });

            Ok(Some((items, new_vars)))
        },
    )
}

/// Retrieve versions for an app.
pub async fn get_deploy_app_versions(
    client: &WasmerClient,
    vars: GetDeployAppVersionsVars,
) -> Result<DeployAppVersionConnection, anyhow::Error> {
    let res = client
        .run_graphql_strict(types::GetDeployAppVersions::build(vars))
        .await?;
    let versions = res.get_deploy_app.context("app not found")?.versions;
    Ok(versions)
}

/// Load all versions of an app.
///
/// Will paginate through all versions and return them in a single list.
pub async fn all_app_versions(
    client: &WasmerClient,
    owner: String,
    name: String,
) -> Result<Vec<DeployAppVersion>, anyhow::Error> {
    let mut vars = GetDeployAppVersionsVars {
        owner,
        name,
        offset: None,
        before: None,
        after: None,
        first: Some(10),
        last: None,
        sort_by: None,
    };

    let mut all_versions = Vec::<DeployAppVersion>::new();

    loop {
        let page = get_deploy_app_versions(client, vars.clone()).await?;
        if page.edges.is_empty() {
            break;
        }

        for edge in page.edges {
            let edge = match edge {
                Some(edge) => edge,
                None => continue,
            };
            let version = match edge.node {
                Some(item) => item,
                None => continue,
            };

            // Sanity check to avoid duplication.
            if all_versions.iter().any(|v| v.id == version.id) == false {
                all_versions.push(version);
            }

            // Update pagination.
            vars.after = Some(edge.cursor);
        }
    }

    Ok(all_versions)
}

/// Retrieve versions for an app.
pub async fn get_deploy_app_versions_by_id(
    client: &WasmerClient,
    vars: types::GetDeployAppVersionsByIdVars,
) -> Result<DeployAppVersionConnection, anyhow::Error> {
    let res = client
        .run_graphql_strict(types::GetDeployAppVersionsById::build(vars))
        .await?;
    let versions = res
        .node
        .context("app not found")?
        .into_app()
        .context("invalid node type returned")?
        .versions;
    Ok(versions)
}

/// Load all versions of an app id.
///
/// Will paginate through all versions and return them in a single list.
pub async fn all_app_versions_by_id(
    client: &WasmerClient,
    app_id: impl Into<String>,
) -> Result<Vec<DeployAppVersion>, anyhow::Error> {
    let mut vars = types::GetDeployAppVersionsByIdVars {
        id: cynic::Id::new(app_id),
        offset: None,
        before: None,
        after: None,
        first: Some(10),
        last: None,
        sort_by: None,
    };

    let mut all_versions = Vec::<DeployAppVersion>::new();

    loop {
        let page = get_deploy_app_versions_by_id(client, vars.clone()).await?;
        if page.edges.is_empty() {
            break;
        }

        for edge in page.edges {
            let edge = match edge {
                Some(edge) => edge,
                None => continue,
            };
            let version = match edge.node {
                Some(item) => item,
                None => continue,
            };

            // Sanity check to avoid duplication.
            if all_versions.iter().any(|v| v.id == version.id) == false {
                all_versions.push(version);
            }

            // Update pagination.
            vars.after = Some(edge.cursor);
        }
    }

    Ok(all_versions)
}

/// Activate a particular version of an app.
pub async fn app_version_activate(
    client: &WasmerClient,
    version: String,
) -> Result<DeployApp, anyhow::Error> {
    let res = client
        .run_graphql_strict(types::MarkAppVersionAsActive::build(
            types::MarkAppVersionAsActiveVars {
                input: types::MarkAppVersionAsActiveInput {
                    app_version: version.into(),
                },
            },
        ))
        .await?;
    res.mark_app_version_as_active
        .context("app not found")
        .map(|x| x.app)
}

/// Retrieve a node based on its global id.
pub async fn get_node(
    client: &WasmerClient,
    id: String,
) -> Result<Option<types::Node>, anyhow::Error> {
    client
        .run_graphql(types::GetNode::build(types::GetNodeVars { id: id.into() }))
        .await
        .map(|x| x.node)
}

/// Retrieve an app by its global id.
pub async fn get_app_by_id(
    client: &WasmerClient,
    app_id: String,
) -> Result<DeployApp, anyhow::Error> {
    get_app_by_id_opt(client, app_id)
        .await?
        .context("app not found")
}

/// Retrieve an app by its global id.
pub async fn get_app_by_id_opt(
    client: &WasmerClient,
    app_id: String,
) -> Result<Option<DeployApp>, anyhow::Error> {
    let app_opt = client
        .run_graphql(types::GetDeployAppById::build(
            types::GetDeployAppByIdVars {
                app_id: app_id.into(),
            },
        ))
        .await?
        .app;

    if let Some(app) = app_opt {
        let app = app.into_deploy_app().context("app conversion failed")?;
        Ok(Some(app))
    } else {
        Ok(None)
    }
}

/// Retrieve an app together with a specific version.
pub async fn get_app_with_version_by_id(
    client: &WasmerClient,
    app_id: String,
    version_id: String,
) -> Result<(DeployApp, DeployAppVersion), anyhow::Error> {
    let res = client
        .run_graphql(types::GetDeployAppAndVersionById::build(
            types::GetDeployAppAndVersionByIdVars {
                app_id: app_id.into(),
                version_id: version_id.into(),
            },
        ))
        .await?;

    let app = res
        .app
        .context("app not found")?
        .into_deploy_app()
        .context("app conversion failed")?;
    let version = res
        .version
        .context("version not found")?
        .into_deploy_app_version()
        .context("version conversion failed")?;

    Ok((app, version))
}

/// Retrieve an app version by its global id.
pub async fn get_app_version_by_id(
    client: &WasmerClient,
    version_id: String,
) -> Result<DeployAppVersion, anyhow::Error> {
    client
        .run_graphql(types::GetDeployAppVersionById::build(
            types::GetDeployAppVersionByIdVars {
                version_id: version_id.into(),
            },
        ))
        .await?
        .version
        .context("app not found")?
        .into_deploy_app_version()
        .context("app version conversion failed")
}

pub async fn get_app_version_by_id_with_app(
    client: &WasmerClient,
    version_id: String,
) -> Result<(DeployApp, DeployAppVersion), anyhow::Error> {
    let version = client
        .run_graphql(types::GetDeployAppVersionById::build(
            types::GetDeployAppVersionByIdVars {
                version_id: version_id.into(),
            },
        ))
        .await?
        .version
        .context("app not found")?
        .into_deploy_app_version()
        .context("app version conversion failed")?;

    let app_id = version
        .app
        .as_ref()
        .context("could not load app for version")?
        .id
        .clone();

    let app = get_app_by_id(client, app_id.into_inner()).await?;

    Ok((app, version))
}

/// List all apps that are accessible by the current user.
///
/// NOTE: this will only include the first pages and does not provide pagination.
pub async fn user_apps(
    client: &WasmerClient,
) -> impl futures::Stream<Item = Result<Vec<types::DeployApp>, anyhow::Error>> + '_ {
    futures::stream::try_unfold(None, move |cursor| async move {
        let user = client
            .run_graphql(types::GetCurrentUserWithApps::build(
                GetCurrentUserWithAppsVars { after: cursor },
            ))
            .await?
            .viewer
            .context("not logged in")?;

        let apps: Vec<_> = user
            .apps
            .edges
            .into_iter()
            .flatten()
            .filter_map(|x| x.node)
            .collect();

        let cursor = user.apps.page_info.end_cursor;

        if apps.is_empty() {
            Ok(None)
        } else {
            Ok(Some((apps, cursor)))
        }
    })
}

/// List all apps that are accessible by the current user.
pub async fn user_accessible_apps(
    client: &WasmerClient,
) -> Result<
    impl futures::Stream<Item = Result<Vec<types::DeployApp>, anyhow::Error>> + '_,
    anyhow::Error,
> {
    let user_apps = user_apps(client).await;

    // Get all aps in user-accessible namespaces.
    let namespace_res = client
        .run_graphql(types::GetCurrentUserWithNamespaces::build(
            types::GetCurrentUserWithNamespacesVars {
                namespace_role: None,
            },
        ))
        .await?;
    let active_user = namespace_res.viewer.context("not logged in")?;
    let namespace_names = active_user
        .namespaces
        .edges
        .iter()
        .filter_map(|edge| edge.as_ref())
        .filter_map(|edge| edge.node.as_ref())
        .map(|node| node.name.clone())
        .collect::<Vec<_>>();

    let mut ns_apps = vec![];
    for ns in namespace_names {
        let apps = namespace_apps(client, ns).await;
        ns_apps.push(apps);
    }

    Ok((user_apps, ns_apps.merge()).merge())
}

/// Get apps for a specific namespace.
///
/// NOTE: only retrieves the first page and does not do pagination.
pub async fn namespace_apps(
    client: &WasmerClient,
    namespace: String,
) -> impl futures::Stream<Item = Result<Vec<types::DeployApp>, anyhow::Error>> + '_ {
    let namespace = namespace.clone();

    futures::stream::try_unfold((None, namespace), move |(cursor, namespace)| async move {
        let res = client
            .run_graphql(types::GetNamespaceApps::build(GetNamespaceAppsVars {
                name: namespace.to_string(),
                after: cursor,
            }))
            .await?;

        let ns = res
            .get_namespace
            .with_context(|| format!("failed to get namespace '{}'", namespace))?;

        let apps: Vec<_> = ns
            .apps
            .edges
            .into_iter()
            .flatten()
            .filter_map(|x| x.node)
            .collect();

        let cursor = ns.apps.page_info.end_cursor;

        if apps.is_empty() {
            Ok(None)
        } else {
            Ok(Some((apps, (cursor, namespace))))
        }
    })
}

/// Publish a new app (version).
pub async fn publish_deploy_app(
    client: &WasmerClient,
    vars: PublishDeployAppVars,
) -> Result<DeployAppVersion, anyhow::Error> {
    let res = client
        .run_graphql_raw(types::PublishDeployApp::build(vars))
        .await?;

    if let Some(app) = res
        .data
        .and_then(|d| d.publish_deploy_app)
        .map(|d| d.deploy_app_version)
    {
        Ok(app)
    } else {
        Err(GraphQLApiFailure::from_errors(
            "could not publish app",
            res.errors,
        ))
    }
}

/// Delete an app.
pub async fn delete_app(client: &WasmerClient, app_id: String) -> Result<(), anyhow::Error> {
    let res = client
        .run_graphql_strict(types::DeleteApp::build(types::DeleteAppVars {
            app_id: app_id.into(),
        }))
        .await?
        .delete_app
        .context("API did not return data for the delete_app mutation")?;

    if !res.success {
        bail!("App deletion failed for an unknown reason");
    }

    Ok(())
}

/// Get all namespaces accessible by the current user.
pub async fn user_namespaces(
    client: &WasmerClient,
) -> Result<Vec<types::Namespace>, anyhow::Error> {
    let user = client
        .run_graphql(types::GetCurrentUserWithNamespaces::build(
            types::GetCurrentUserWithNamespacesVars {
                namespace_role: None,
            },
        ))
        .await?
        .viewer
        .context("not logged in")?;

    let ns = user
        .namespaces
        .edges
        .into_iter()
        .flatten()
        // .filter_map(|x| x)
        .filter_map(|x| x.node)
        .collect();

    Ok(ns)
}

/// Retrieve a namespace by its name.
pub async fn get_namespace(
    client: &WasmerClient,
    name: String,
) -> Result<Option<types::Namespace>, anyhow::Error> {
    client
        .run_graphql(types::GetNamespace::build(types::GetNamespaceVars { name }))
        .await
        .map(|x| x.get_namespace)
}

/// Create a new namespace.
pub async fn create_namespace(
    client: &WasmerClient,
    vars: CreateNamespaceVars,
) -> Result<types::Namespace, anyhow::Error> {
    client
        .run_graphql(types::CreateNamespace::build(vars))
        .await?
        .create_namespace
        .map(|x| x.namespace)
        .context("no namespace returned")
}

/// Retrieve a package by its name.
pub async fn get_package(
    client: &WasmerClient,
    name: String,
) -> Result<Option<types::Package>, anyhow::Error> {
    client
        .run_graphql_strict(types::GetPackage::build(types::GetPackageVars { name }))
        .await
        .map(|x| x.get_package)
}

/// Retrieve a package version by its name.
pub async fn get_package_version(
    client: &WasmerClient,
    name: String,
    version: String,
) -> Result<Option<types::PackageVersionWithPackage>, anyhow::Error> {
    client
        .run_graphql_strict(types::GetPackageVersion::build(
            types::GetPackageVersionVars { name, version },
        ))
        .await
        .map(|x| x.get_package_version)
}

/// Retrieve package versions for an app.
pub async fn get_package_versions(
    client: &WasmerClient,
    vars: types::AllPackageVersionsVars,
) -> Result<PackageVersionConnection, anyhow::Error> {
    let res = client
        .run_graphql(types::GetAllPackageVersions::build(vars))
        .await?;
    Ok(res.all_package_versions)
}

/// Retrieve a package release by hash.
pub async fn get_package_release(
    client: &WasmerClient,
    hash: &str,
) -> Result<Option<types::PackageWebc>, anyhow::Error> {
    let hash = hash.trim_start_matches("sha256:");
    client
        .run_graphql_strict(types::GetPackageRelease::build(
            types::GetPackageReleaseVars {
                hash: hash.to_string(),
            },
        ))
        .await
        .map(|x| x.get_package_release)
}

pub async fn get_package_releases(
    client: &WasmerClient,
    vars: types::AllPackageReleasesVars,
) -> Result<types::PackageWebcConnection, anyhow::Error> {
    let res = client
        .run_graphql(types::GetAllPackageReleases::build(vars))
        .await?;
    Ok(res.all_package_releases)
}

/// Retrieve all versions of a package as a stream that auto-paginates.
pub fn get_package_versions_stream(
    client: &WasmerClient,
    vars: types::AllPackageVersionsVars,
) -> impl futures::Stream<Item = Result<Vec<types::PackageVersionWithPackage>, anyhow::Error>> + '_
{
    futures::stream::try_unfold(
        Some(vars),
        move |vars: Option<types::AllPackageVersionsVars>| async move {
            let vars = match vars {
                Some(vars) => vars,
                None => return Ok(None),
            };

            let page = get_package_versions(client, vars.clone()).await?;

            let end_cursor = page.page_info.end_cursor;

            let items = page
                .edges
                .into_iter()
                .filter_map(|x| x.and_then(|x| x.node))
                .collect::<Vec<_>>();

            let new_vars = end_cursor.map(|cursor| types::AllPackageVersionsVars {
                after: Some(cursor),
                ..vars
            });

            Ok(Some((items, new_vars)))
        },
    )
}

/// Retrieve all package releases as a stream.
pub fn get_package_releases_stream(
    client: &WasmerClient,
    vars: types::AllPackageReleasesVars,
) -> impl futures::Stream<Item = Result<Vec<types::PackageWebc>, anyhow::Error>> + '_ {
    futures::stream::try_unfold(
        Some(vars),
        move |vars: Option<types::AllPackageReleasesVars>| async move {
            let vars = match vars {
                Some(vars) => vars,
                None => return Ok(None),
            };

            let page = get_package_releases(client, vars.clone()).await?;

            let end_cursor = page.page_info.end_cursor;

            let items = page
                .edges
                .into_iter()
                .filter_map(|x| x.and_then(|x| x.node))
                .collect::<Vec<_>>();

            let new_vars = end_cursor.map(|cursor| types::AllPackageReleasesVars {
                after: Some(cursor),
                ..vars
            });

            Ok(Some((items, new_vars)))
        },
    )
}

/// Generate a new Edge token.
pub async fn generate_deploy_token_raw(
    client: &WasmerClient,
    app_version_id: String,
) -> Result<String, anyhow::Error> {
    let res = client
        .run_graphql(types::GenerateDeployToken::build(
            types::GenerateDeployTokenVars { app_version_id },
        ))
        .await?;

    res.generate_deploy_token
        .map(|x| x.token)
        .context("no token returned")
}

#[derive(Debug, PartialEq)]
pub enum GenerateTokenBy {
    Id(NetworkTokenV1),
}

#[derive(Debug, PartialEq)]
pub enum TokenKind {
    SSH,
    Network(GenerateTokenBy),
}

pub async fn generate_deploy_config_token_raw(
    client: &WasmerClient,
    token_kind: TokenKind,
) -> Result<String, anyhow::Error> {
    let res = client
        .run_graphql(types::GenerateDeployConfigToken::build(
            types::GenerateDeployConfigTokenVars {
                input: match token_kind {
                    TokenKind::SSH => "{}".to_string(),
                    TokenKind::Network(by) => match by {
                        GenerateTokenBy::Id(token) => serde_json::to_string(&token)?,
                    },
                },
            },
        ))
        .await?;

    res.generate_deploy_config_token
        .map(|x| x.token)
        .context("no token returned")
}

/// Get pages of logs associated with an application that lie within the
/// specified date range.
// NOTE: this is not public due to severe usability issues.
// The stream can loop forever due to re-fetching the same logs over and over.
#[tracing::instrument(skip_all, level = "debug")]
#[allow(clippy::let_with_type_underscore)]
#[allow(clippy::too_many_arguments)]
fn get_app_logs(
    client: &WasmerClient,
    name: String,
    owner: String,
    tag: Option<String>,
    start: OffsetDateTime,
    end: Option<OffsetDateTime>,
    watch: bool,
    streams: Option<Vec<LogStream>>,
) -> impl futures::Stream<Item = Result<Vec<Log>, anyhow::Error>> + '_ {
    // Note: the backend will limit responses to a certain number of log
    // messages, so we use try_unfold() to keep calling it until we stop getting
    // new log messages.
    let span = tracing::Span::current();

    futures::stream::try_unfold(start, move |start| {
        let variables = types::GetDeployAppLogsVars {
            name: name.clone(),
            owner: owner.clone(),
            version: tag.clone(),
            first: Some(100),
            starting_from: unix_timestamp(start),
            until: end.map(unix_timestamp),
            streams: streams.clone(),
        };

        let fut = async move {
            loop {
                let deploy_app_version = client
                    .run_graphql(types::GetDeployAppLogs::build(variables.clone()))
                    .await?
                    .get_deploy_app_version
                    .context("app version not found")?;

                let page: Vec<_> = deploy_app_version
                    .logs
                    .edges
                    .into_iter()
                    .flatten()
                    .filter_map(|edge| edge.node)
                    .collect();

                if page.is_empty() {
                    if watch {
                        /*
                         * [TODO]: The resolution here should be configurable.
                         */

                        #[cfg(all(target_arch = "wasm32", target_os = "unknown"))]
                        std::thread::sleep(Duration::from_secs(1));

                        #[cfg(not(all(target_arch = "wasm32", target_os = "unknown")))]
                        tokio::time::sleep(Duration::from_secs(1)).await;

                        continue;
                    }

                    break Ok(None);
                } else {
                    let last_message = page.last().expect("The page is non-empty");
                    let timestamp = last_message.timestamp;
                    // NOTE: adding 1 microsecond to the timestamp to avoid fetching
                    // the last message again.
                    let timestamp = OffsetDateTime::from_unix_timestamp_nanos(timestamp as i128)
                        .with_context(|| {
                            format!("Unable to interpret {timestamp} as a unix timestamp")
                        })?;

                    // FIXME: We need a better way to tell the backend "give me the
                    // next set of logs". Adding 1 nanosecond could theoretically
                    // mean we miss messages if multiple log messages arrived at
                    // the same nanosecond and the page ended midway.

                    let next_timestamp = timestamp + Duration::from_nanos(1_000);

                    break Ok(Some((page, next_timestamp)));
                }
            }
        };

        fut.instrument(span.clone())
    })
}

/// Get pages of logs associated with an application that lie within the
/// specified date range.
///
/// In contrast to [`get_app_logs`], this function collects the stream into a
/// final vector.
#[tracing::instrument(skip_all, level = "debug")]
#[allow(clippy::let_with_type_underscore)]
#[allow(clippy::too_many_arguments)]
pub async fn get_app_logs_paginated(
    client: &WasmerClient,
    name: String,
    owner: String,
    tag: Option<String>,
    start: OffsetDateTime,
    end: Option<OffsetDateTime>,
    watch: bool,
    streams: Option<Vec<LogStream>>,
) -> impl futures::Stream<Item = Result<Vec<Log>, anyhow::Error>> + '_ {
    let stream = get_app_logs(client, name, owner, tag, start, end, watch, streams);

    stream.map(|res| {
        let mut logs = Vec::new();
        let mut hasher = HashSet::new();
        let mut page = res?;

        // Prevent duplicates.
        // TODO: don't clone the message, just hash it.
        page.retain(|log| hasher.insert((log.message.clone(), log.timestamp.round() as i128)));

        logs.extend(page);

        Ok(logs)
    })
}

/// Retrieve a domain by its name.
///
/// Specify with_records to also retrieve all records for the domain.
pub async fn get_domain(
    client: &WasmerClient,
    domain: String,
) -> Result<Option<types::DnsDomain>, anyhow::Error> {
    let vars = types::GetDomainVars { domain };

    let opt = client
        .run_graphql(types::GetDomain::build(vars))
        .await
        .map_err(anyhow::Error::from)?
        .get_domain;
    Ok(opt)
}

/// Retrieve a domain by its name.
///
/// Specify with_records to also retrieve all records for the domain.
pub async fn get_domain_zone_file(
    client: &WasmerClient,
    domain: String,
) -> Result<Option<types::DnsDomainWithZoneFile>, anyhow::Error> {
    let vars = types::GetDomainVars { domain };

    let opt = client
        .run_graphql(types::GetDomainWithZoneFile::build(vars))
        .await
        .map_err(anyhow::Error::from)?
        .get_domain;
    Ok(opt)
}

/// Retrieve a domain by its name, along with all it's records.
pub async fn get_domain_with_records(
    client: &WasmerClient,
    domain: String,
) -> Result<Option<types::DnsDomainWithRecords>, anyhow::Error> {
    let vars = types::GetDomainVars { domain };

    let opt = client
        .run_graphql(types::GetDomainWithRecords::build(vars))
        .await
        .map_err(anyhow::Error::from)?
        .get_domain;
    Ok(opt)
}

/// Register a new domain
pub async fn register_domain(
    client: &WasmerClient,
    name: String,
    namespace: Option<String>,
    import_records: Option<bool>,
) -> Result<types::DnsDomain, anyhow::Error> {
    let vars = types::RegisterDomainVars {
        name,
        namespace,
        import_records,
    };
    let opt = client
        .run_graphql_strict(types::RegisterDomain::build(vars))
        .await
        .map_err(anyhow::Error::from)?
        .register_domain
        .context("Domain registration failed")?
        .domain
        .context("Domain registration failed, no associatede domain found.")?;
    Ok(opt)
}

/// Retrieve all DNS records.
///
/// NOTE: this is a privileged operation that requires extra permissions.
pub async fn get_all_dns_records(
    client: &WasmerClient,
    vars: types::GetAllDnsRecordsVariables,
) -> Result<types::DnsRecordConnection, anyhow::Error> {
    client
        .run_graphql_strict(types::GetAllDnsRecords::build(vars))
        .await
        .map_err(anyhow::Error::from)
        .map(|x| x.get_all_dnsrecords)
}

/// Retrieve all DNS domains.
pub async fn get_all_domains(
    client: &WasmerClient,
    vars: types::GetAllDomainsVariables,
) -> Result<Vec<DnsDomain>, anyhow::Error> {
    let connection = client
        .run_graphql_strict(types::GetAllDomains::build(vars))
        .await
        .map_err(anyhow::Error::from)
        .map(|x| x.get_all_domains)
        .context("no domains returned")?;
    Ok(connection
        .edges
        .into_iter()
        .flatten()
        .filter_map(|x| x.node)
        .collect())
}

/// Retrieve a domain by its name.
///
/// Specify with_records to also retrieve all records for the domain.
pub fn get_all_dns_records_stream(
    client: &WasmerClient,
    vars: types::GetAllDnsRecordsVariables,
) -> impl futures::Stream<Item = Result<Vec<types::DnsRecord>, anyhow::Error>> + '_ {
    futures::stream::try_unfold(
        Some(vars),
        move |vars: Option<types::GetAllDnsRecordsVariables>| async move {
            let vars = match vars {
                Some(vars) => vars,
                None => return Ok(None),
            };

            let page = get_all_dns_records(client, vars.clone()).await?;

            let end_cursor = page.page_info.end_cursor;

            let items = page
                .edges
                .into_iter()
                .filter_map(|x| x.and_then(|x| x.node))
                .collect::<Vec<_>>();

            let new_vars = end_cursor.map(|c| types::GetAllDnsRecordsVariables {
                after: Some(c),
                ..vars
            });

            Ok(Some((items, new_vars)))
        },
    )
}

pub async fn purge_cache_for_app_version(
    client: &WasmerClient,
    vars: types::PurgeCacheForAppVersionVars,
) -> Result<(), anyhow::Error> {
    client
        .run_graphql_strict(types::PurgeCacheForAppVersion::build(vars))
        .await
        .map_err(anyhow::Error::from)
        .map(|x| x.purge_cache_for_app_version)
        .context("backend did not return data")?;

    Ok(())
}

/// Convert a [`OffsetDateTime`] to a unix timestamp that the WAPM backend
/// understands.
fn unix_timestamp(ts: OffsetDateTime) -> f64 {
    let nanos_per_second = 1_000_000_000;
    let timestamp = ts.unix_timestamp_nanos();
    let nanos = timestamp % nanos_per_second;
    let secs = timestamp / nanos_per_second;

    (secs as f64) + (nanos as f64 / nanos_per_second as f64)
}

/// Publish a new app (version).
pub async fn upsert_domain_from_zone_file(
    client: &WasmerClient,
    zone_file_contents: String,
    delete_missing_records: bool,
) -> Result<DnsDomain, anyhow::Error> {
    let vars = UpsertDomainFromZoneFileVars {
        zone_file: zone_file_contents,
        delete_missing_records: Some(delete_missing_records),
    };
    let res = client
        .run_graphql_strict(types::UpsertDomainFromZoneFile::build(vars))
        .await?;

    let domain = res
        .upsert_domain_from_zone_file
        .context("Upserting domain from zonefile failed")?
        .domain;

    Ok(domain)
}<|MERGE_RESOLUTION|>--- conflicted
+++ resolved
@@ -15,7 +15,6 @@
     GraphQLApiFailure, WasmerClient,
 };
 
-<<<<<<< HEAD
 pub async fn redeploy_app_by_id(
     client: &WasmerClient,
     app_id: impl Into<String>,
@@ -28,7 +27,8 @@
         ))
         .await
         .map(|v| v.redeploy_active_version.map(|v| v.app))
-=======
+} 
+
 /// Revoke an existing token
 pub async fn revoke_token(
     client: &WasmerClient,
@@ -55,7 +55,6 @@
         }))
         .await
         .map(|v| v.new_nonce.map(|v| v.nonce))
->>>>>>> 803c0be4
 }
 
 pub async fn get_app_secret_value_by_id(
