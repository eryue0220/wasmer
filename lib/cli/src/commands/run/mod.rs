#![allow(missing_docs, unused)]

mod wasi;

use std::{
    collections::BTreeMap,
    fmt::{Binary, Display},
    fs::File,
    io::{ErrorKind, LineWriter, Read, Write},
    net::SocketAddr,
    path::{Path, PathBuf},
    str::FromStr,
    sync::{Arc, Mutex},
    time::{Duration, SystemTime},
};

use anyhow::{bail, Context, Error};
use clap::Parser;
use indicatif::{MultiProgress, ProgressBar};
use once_cell::sync::Lazy;
use sha2::{Digest, Sha256};
use tempfile::NamedTempFile;
use url::Url;
use wasmer::{
    DeserializeError, Engine, Function, Imports, Instance, Module, Store, Type, TypedFunction,
    Value,
};
#[cfg(feature = "compiler")]
use wasmer_compiler::ArtifactBuild;
use wasmer_registry::{wasmer_env::WasmerEnv, Package};
#[cfg(feature = "journal")]
use wasmer_wasix::journal::{LogFileJournal, SnapshotTrigger};
use wasmer_wasix::{
    bin_factory::BinaryPackage,
    journal::CompactingLogFileJournal,
    runners::{
<<<<<<< HEAD
        dcgi::DcgiInstanceFactory,
        dproxy::DProxyRunner,
        wcgi::{self, NoOpWcgiCallbacks},
=======
        dcgi::{DcgiInstanceFactory, DcgiRunner},
        emscripten::EmscriptenRunner,
        wasi::WasiRunner,
        wcgi::{self, AbortHandle, NoOpWcgiCallbacks, WcgiRunner},
>>>>>>> 5aba7075
        MappedCommand, MappedDirectory, Runner,
    },
    runtime::{
        module_cache::{CacheError, ModuleHash},
        package_loader::PackageLoader,
        resolver::{PackageSpecifier, QueryError},
        task_manager::VirtualTaskManagerExt,
    },
    Runtime, WasiError,
};
use webc::{metadata::Manifest, Container};

use crate::{commands::run::wasi::Wasi, error::PrettyError, logging::Output, store::StoreOptions};

const TICK: Duration = Duration::from_millis(250);

/// The unstable `wasmer run` subcommand.
#[derive(Debug, Parser)]
pub struct Run {
    #[clap(flatten)]
    env: WasmerEnv,
    #[clap(flatten)]
    store: StoreOptions,
    #[clap(flatten)]
    wasi: crate::commands::run::Wasi,
    #[clap(flatten)]
    wcgi: WcgiOptions,
    /// Set the default stack size (default is 1048576)
    #[clap(long = "stack-size")]
    stack_size: Option<usize>,
    /// The function or command to invoke.
    #[clap(short, long, aliases = &["command", "invoke", "command-name"])]
    entrypoint: Option<String>,
    /// Generate a coredump at this path if a WebAssembly trap occurs
    #[clap(name = "COREDUMP PATH", long)]
    coredump_on_trap: Option<PathBuf>,
    /// The file, URL, or package to run.
    #[clap(value_parser = PackageSource::infer)]
    input: PackageSource,
    /// Command-line arguments passed to the package
    args: Vec<String>,
}

impl Run {
    pub fn execute(self, output: Output) -> ! {
        let result = self.execute_inner(output);
        exit_with_wasi_exit_code(result);
    }

    #[tracing::instrument(level = "debug", name = "wasmer_run", skip_all)]
    fn execute_inner(self, output: Output) -> Result<(), Error> {
        let pb = ProgressBar::new_spinner();
        pb.set_draw_target(output.draw_target());
        pb.enable_steady_tick(TICK);

        pb.set_message("Initializing the WebAssembly VM");

        let runtime = tokio::runtime::Builder::new_multi_thread()
            .enable_all()
            .build()?;
        let handle = runtime.handle().clone();

        #[cfg(feature = "sys")]
        if self.stack_size.is_some() {
            wasmer_vm::set_stack_size(self.stack_size.unwrap());
        }

        let _guard = handle.enter();
        let (store, _) = self.store.get_store()?;
        let runtime = self
            .wasi
            .prepare_runtime(store.engine().clone(), &self.env, runtime)?;

        // This is a slow operation, so let's temporarily wrap the runtime with
        // something that displays progress
        let monitoring_runtime = Arc::new(MonitoringRuntime::new(runtime, pb.clone()));
        let runtime: Arc<dyn Runtime + Send + Sync> = monitoring_runtime.runtime.clone();
        let monitoring_runtime: Arc<dyn Runtime + Send + Sync> = monitoring_runtime;

        let target = self.input.resolve_target(&monitoring_runtime, &pb)?;

        pb.finish_and_clear();

        // push the TTY state so we can restore it after the program finishes
        let tty = runtime.tty().map(|tty| tty.tty_get());

        let result = {
            match target {
                ExecutableTarget::WebAssembly {
                    module,
                    module_hash,
                    path,
                } => self.execute_wasm(&path, &module, module_hash, store, runtime.clone()),
                ExecutableTarget::Package(pkg) => self.execute_webc(&pkg, runtime.clone()),
            }
        };

        // restore the TTY state as the execution may have changed it
        if let Some(state) = tty {
            if let Some(tty) = runtime.tty() {
                tty.tty_set(state);
            }
        }

        if let Err(e) = &result {
            self.maybe_save_coredump(e);
        }

        result
    }

    #[tracing::instrument(skip_all)]
    fn execute_wasm(
        &self,
        path: &Path,
        module: &Module,
        module_hash: ModuleHash,
        mut store: Store,
        runtime: Arc<dyn Runtime + Send + Sync>,
    ) -> Result<(), Error> {
        if wasmer_emscripten::is_emscripten_module(module) {
            self.execute_emscripten_module()
        } else if wasmer_wasix::is_wasi_module(module) || wasmer_wasix::is_wasix_module(module) {
            self.execute_wasi_module(path, module, module_hash, runtime, store)
        } else {
            self.execute_pure_wasm_module(module, &mut store)
        }
    }

    #[tracing::instrument(skip_all)]
    fn execute_webc(
        &self,
        pkg: &BinaryPackage,
        runtime: Arc<dyn Runtime + Send + Sync>,
    ) -> Result<(), Error> {
        let id = match self.entrypoint.as_deref() {
            Some(cmd) => cmd,
            None => infer_webc_entrypoint(pkg)?,
        };
        let cmd = pkg
            .get_command(id)
            .with_context(|| format!("Unable to get metadata for the \"{id}\" command"))?;

        let uses = self.load_injected_packages(&runtime)?;

        if DcgiRunner::can_run_command(cmd.metadata())? {
            self.run_dcgi(id, pkg, uses, runtime)
        } else if DProxyRunner::can_run_command(cmd.metadata())? {
            self.run_dproxy(id, pkg, runtime)
        } else if WcgiRunner::can_run_command(cmd.metadata())? {
            self.run_wcgi(id, pkg, uses, runtime)
        } else if WasiRunner::can_run_command(cmd.metadata())? {
            self.run_wasi(id, pkg, uses, runtime)
        } else if EmscriptenRunner::can_run_command(cmd.metadata())? {
            self.run_emscripten(id, pkg, runtime)
        } else {
            bail!(
                "Unable to find a runner that supports \"{}\"",
                cmd.metadata().runner
            );
        }
    }

    #[tracing::instrument(level = "debug", skip_all)]
    fn load_injected_packages(
        &self,
        runtime: &Arc<dyn Runtime + Send + Sync>,
    ) -> Result<Vec<BinaryPackage>, Error> {
        let mut dependencies = Vec::new();

        for name in &self.wasi.uses {
            let specifier = PackageSpecifier::parse(name)
                .with_context(|| format!("Unable to parse \"{name}\" as a package specifier"))?;
            let pkg = {
                let specifier = specifier.clone();
                let inner_runtime = runtime.clone();
                runtime
                    .task_manager()
                    .spawn_and_block_on(async move {
                        BinaryPackage::from_registry(&specifier, inner_runtime.as_ref()).await
                    })
                    .with_context(|| format!("Unable to load \"{name}\""))??
            };
            dependencies.push(pkg);
        }

        Ok(dependencies)
    }

    fn run_wasi(
        &self,
        command_name: &str,
        pkg: &BinaryPackage,
        uses: Vec<BinaryPackage>,
        runtime: Arc<dyn Runtime + Send + Sync>,
    ) -> Result<(), Error> {
        let mut runner = self.build_wasi_runner(&runtime)?;
        runner.run_command(command_name, pkg, runtime)
    }

    fn run_wcgi(
        &self,
        command_name: &str,
        pkg: &BinaryPackage,
        uses: Vec<BinaryPackage>,
        runtime: Arc<dyn Runtime + Send + Sync>,
    ) -> Result<(), Error> {
        let mut runner = wasmer_wasix::runners::wcgi::WcgiRunner::new(NoOpWcgiCallbacks);
        self.config_wcgi(runner.config(), uses)?;
        runner.run_command(command_name, pkg, runtime)
    }

    fn config_wcgi(
        &self,
        config: &mut wcgi::Config,
        uses: Vec<BinaryPackage>,
    ) -> Result<(), Error> {
        config
            .args(self.args.clone())
            .addr(self.wcgi.addr)
            .envs(self.wasi.env_vars.clone())
            .map_directories(self.wasi.mapped_dirs.clone())
            .callbacks(Callbacks::new(self.wcgi.addr))
            .inject_packages(uses);
        *config.capabilities() = self.wasi.capabilities();
        if self.wasi.forward_host_env {
            config.forward_host_env();
        }

        #[cfg(feature = "journal")]
        {
            for trigger in self.wasi.snapshot_on.iter().cloned() {
                config.add_snapshot_trigger(trigger);
            }
            if self.wasi.snapshot_on.is_empty() && !self.wasi.journals.is_empty() {
                config.add_default_snapshot_triggers();
            }
            if let Some(period) = self.wasi.snapshot_interval {
                if self.wasi.journals.is_empty() {
                    return Err(anyhow::format_err!(
                        "If you specify a snapshot interval then you must also specify a journal file"
                    ));
                }
                config.with_snapshot_interval(Duration::from_millis(period));
            }
            for journal in self.wasi.build_journals()? {
                config.add_journal(journal);
            }
        }

        Ok(())
    }

    fn run_dcgi(
        &self,
        command_name: &str,
        pkg: &BinaryPackage,
        uses: Vec<BinaryPackage>,
        runtime: Arc<dyn Runtime + Send + Sync>,
    ) -> Result<(), Error> {
        let factory = DcgiInstanceFactory::new();
        let mut runner = wasmer_wasix::runners::dcgi::DcgiRunner::new(factory);
        self.config_wcgi(runner.config().inner(), uses);
        runner.run_command(command_name, pkg, runtime)
    }

    fn run_dproxy(
        &self,
        command_name: &str,
        pkg: &BinaryPackage,
        runtime: Arc<dyn Runtime + Send + Sync>,
    ) -> Result<(), Error> {
        let mut inner = self.build_wasi_runner(&runtime)?;
        let mut runner = wasmer_wasix::runners::dproxy::DProxyRunner::new(inner, pkg);
        runner.run_command(command_name, pkg, runtime)
    }

    fn run_emscripten(
        &self,
        command_name: &str,
        pkg: &BinaryPackage,
        runtime: Arc<dyn Runtime + Send + Sync>,
    ) -> Result<(), Error> {
        let mut runner = wasmer_wasix::runners::emscripten::EmscriptenRunner::new();
        runner.set_args(self.args.clone());

        runner.run_command(command_name, pkg, runtime)
    }

    #[tracing::instrument(skip_all)]
    fn execute_pure_wasm_module(&self, module: &Module, store: &mut Store) -> Result<(), Error> {
        let imports = Imports::default();
        let instance = Instance::new(store, module, &imports)
            .context("Unable to instantiate the WebAssembly module")?;

        let entrypoint  = match &self.entrypoint {
            Some(entry) => {
                instance.exports
                    .get_function(entry)
                    .with_context(|| format!("The module doesn't contain a \"{entry}\" function"))?
            },
            None => {
                instance.exports.get_function("_start")
                    .context("The module doesn't contain a \"_start\" function. Either implement it or specify an entrypoint function.")?
            }
        };

        let return_values = invoke_function(&instance, store, entrypoint, &self.args)?;

        println!(
            "{}",
            return_values
                .iter()
                .map(|val| val.to_string())
                .collect::<Vec<String>>()
                .join(" ")
        );

        Ok(())
    }

    fn build_wasi_runner(
        &self,
        runtime: &Arc<dyn Runtime + Send + Sync>,
    ) -> Result<WasiRunner, anyhow::Error> {
        let packages = self.load_injected_packages(runtime)?;

        let mut runner = WasiRunner::new();

        runner
            .with_args(&self.args)
            .with_injected_packages(packages)
            .with_envs(self.wasi.env_vars.clone())
            .with_mapped_host_commands(self.wasi.build_mapped_commands()?)
            .with_mapped_directories(self.wasi.build_mapped_directories()?)
            .with_forward_host_env(self.wasi.forward_host_env)
            .with_capabilities(self.wasi.capabilities());

        #[cfg(feature = "journal")]
        {
            for trigger in self.wasi.snapshot_on.iter().cloned() {
                runner.with_snapshot_trigger(trigger);
            }
            if self.wasi.snapshot_on.is_empty() && !self.wasi.journals.is_empty() {
                runner.with_default_snapshot_triggers();
            }
            if let Some(period) = self.wasi.snapshot_interval {
                if self.wasi.journals.is_empty() {
                    return Err(anyhow::format_err!(
                        "If you specify a snapshot interval then you must also specify a journal file"
                    ));
                }
                runner.with_snapshot_interval(Duration::from_millis(period));
            }
            for journal in self.wasi.build_journals()? {
                runner.with_journal(journal);
            }
        }

        Ok(runner)
    }

    #[tracing::instrument(skip_all)]
    fn execute_wasi_module(
        &self,
        wasm_path: &Path,
        module: &Module,
        module_hash: ModuleHash,
        runtime: Arc<dyn Runtime + Send + Sync>,
        mut store: Store,
    ) -> Result<(), Error> {
        let program_name = wasm_path.display().to_string();

        let runner = self.build_wasi_runner(&runtime)?;
        runner.run_wasm(
            runtime,
            &program_name,
            module,
            module_hash,
            self.wasi.enable_async_threads,
        )
    }

    #[tracing::instrument(skip_all)]
    fn execute_emscripten_module(&self) -> Result<(), Error> {
        bail!("Emscripten packages are not currently supported")
    }

    #[allow(unused_variables)]
    fn maybe_save_coredump(&self, e: &Error) {
        #[cfg(feature = "coredump")]
        if let Some(coredump) = &self.coredump_on_trap {
            if let Err(e) = generate_coredump(e, self.input.to_string(), coredump) {
                tracing::warn!(
                    error = &*e as &dyn std::error::Error,
                    coredump_path=%coredump.display(),
                    "Unable to generate a coredump",
                );
            }
        }
    }

    /// Create Run instance for arguments/env, assuming we're being run from a
    /// CFP binfmt interpreter.
    pub fn from_binfmt_args() -> Self {
        Run::from_binfmt_args_fallible().unwrap_or_else(|e| {
            crate::error::PrettyError::report::<()>(
                Err(e).context("Failed to set up wasmer binfmt invocation"),
            )
        })
    }

    fn from_binfmt_args_fallible() -> Result<Self, Error> {
        if !cfg!(linux) {
            bail!("binfmt_misc is only available on linux.");
        }

        let argv = std::env::args().collect::<Vec<_>>();
        let (_interpreter, executable, original_executable, args) = match &argv[..] {
            [a, b, c, rest @ ..] => (a, b, c, rest),
            _ => {
                bail!("Wasmer binfmt interpreter needs at least three arguments (including $0) - must be registered as binfmt interpreter with the CFP flags. (Got arguments: {:?})", argv);
            }
        };
        let store = StoreOptions::default();
        Ok(Run {
            env: WasmerEnv::default(),
            store,
            wasi: Wasi::for_binfmt_interpreter()?,
            wcgi: WcgiOptions::default(),
            stack_size: None,
            entrypoint: Some(original_executable.to_string()),
            coredump_on_trap: None,
            input: PackageSource::infer(executable)?,
            args: args.to_vec(),
        })
    }
}

fn invoke_function(
    instance: &Instance,
    store: &mut Store,
    func: &Function,
    args: &[String],
) -> Result<Box<[Value]>, Error> {
    let func_ty = func.ty(store);
    let required_arguments = func_ty.params().len();
    let provided_arguments = args.len();

    anyhow::ensure!(
        required_arguments == provided_arguments,
        "Function expected {} arguments, but received {}",
        required_arguments,
        provided_arguments,
    );

    let invoke_args = args
        .iter()
        .zip(func_ty.params().iter())
        .map(|(arg, param_type)| {
            parse_value(arg, *param_type)
                .with_context(|| format!("Unable to convert {arg:?} to {param_type:?}"))
        })
        .collect::<Result<Vec<_>, _>>()?;

    let return_values = func.call(store, &invoke_args)?;

    Ok(return_values)
}

fn parse_value(s: &str, ty: wasmer_types::Type) -> Result<Value, Error> {
    let value = match ty {
        Type::I32 => Value::I32(s.parse()?),
        Type::I64 => Value::I64(s.parse()?),
        Type::F32 => Value::F32(s.parse()?),
        Type::F64 => Value::F64(s.parse()?),
        Type::V128 => Value::V128(s.parse()?),
        _ => bail!("There is no known conversion from {s:?} to {ty:?}"),
    };
    Ok(value)
}

fn infer_webc_entrypoint(pkg: &BinaryPackage) -> Result<&str, Error> {
    if let Some(entrypoint) = pkg.entrypoint_cmd.as_deref() {
        return Ok(entrypoint);
    }

    match pkg.commands.as_slice() {
        [] => bail!("The WEBC file doesn't contain any executable commands"),
        [one] => Ok(one.name()),
        [..] => {
            let mut commands: Vec<_> = pkg.commands.iter().map(|cmd| cmd.name()).collect();
            commands.sort();
            bail!(
                "Unable to determine the WEBC file's entrypoint. Please choose one of {:?}",
                commands,
            );
        }
    }
}

/// The input that was passed in via the command-line.
#[derive(Debug, Clone, PartialEq)]
enum PackageSource {
    /// A file on disk (`*.wasm`, `*.webc`, etc.).
    File(PathBuf),
    /// A directory containing a `wasmer.toml` file
    Dir(PathBuf),
    /// A package to be downloaded (a URL, package name, etc.)
    Package(PackageSpecifier),
}

impl PackageSource {
    fn infer(s: &str) -> Result<PackageSource, Error> {
        let path = Path::new(s);
        if path.is_file() {
            return Ok(PackageSource::File(path.to_path_buf()));
        } else if path.is_dir() {
            return Ok(PackageSource::Dir(path.to_path_buf()));
        }

        if let Ok(pkg) = PackageSpecifier::parse(s) {
            return Ok(PackageSource::Package(pkg));
        }

        Err(anyhow::anyhow!(
            "Unable to resolve \"{s}\" as a URL, package name, or file on disk"
        ))
    }

    /// Try to resolve the [`PackageSource`] to an executable artifact.
    ///
    /// This will try to automatically download and cache any resources from the
    /// internet.
    #[tracing::instrument(level = "debug", skip_all)]
    fn resolve_target(
        &self,
        rt: &Arc<dyn Runtime + Send + Sync>,
        pb: &ProgressBar,
    ) -> Result<ExecutableTarget, Error> {
        match self {
            PackageSource::File(path) => ExecutableTarget::from_file(path, rt, pb),
            PackageSource::Dir(d) => ExecutableTarget::from_dir(d, rt, pb),
            PackageSource::Package(pkg) => {
                pb.set_message("Loading from the registry");
                let inner_pck = pkg.clone();
                let inner_rt = rt.clone();
                let pkg = rt.task_manager().spawn_and_block_on(async move {
                    BinaryPackage::from_registry(&inner_pck, inner_rt.as_ref()).await
                })??;
                Ok(ExecutableTarget::Package(pkg))
            }
        }
    }
}

impl Display for PackageSource {
    fn fmt(&self, f: &mut std::fmt::Formatter<'_>) -> std::fmt::Result {
        match self {
            PackageSource::File(path) | PackageSource::Dir(path) => write!(f, "{}", path.display()),
            PackageSource::Package(p) => write!(f, "{p}"),
        }
    }
}

/// We've been given the path for a file... What does it contain and how should
/// that be run?
#[derive(Debug, Clone)]
enum TargetOnDisk {
    WebAssemblyBinary,
    Wat,
    LocalWebc,
    Artifact,
}

impl TargetOnDisk {
    fn from_file(path: &Path) -> Result<TargetOnDisk, Error> {
        // Normally the first couple hundred bytes is enough to figure
        // out what type of file this is.
        let mut buffer = [0_u8; 512];

        let mut f = File::open(path)
            .with_context(|| format!("Unable to open \"{}\" for reading", path.display(),))?;
        let bytes_read = f.read(&mut buffer)?;

        let leading_bytes = &buffer[..bytes_read];

        if wasmer::is_wasm(leading_bytes) {
            return Ok(TargetOnDisk::WebAssemblyBinary);
        }

        if webc::detect(leading_bytes).is_ok() {
            return Ok(TargetOnDisk::LocalWebc);
        }

        #[cfg(feature = "compiler")]
        if ArtifactBuild::is_deserializable(leading_bytes) {
            return Ok(TargetOnDisk::Artifact);
        }

        // If we can't figure out the file type based on its content, fall back
        // to checking the extension.

        match path.extension().and_then(|s| s.to_str()) {
            Some("wat") => Ok(TargetOnDisk::Wat),
            Some("wasm") => Ok(TargetOnDisk::WebAssemblyBinary),
            Some("webc") => Ok(TargetOnDisk::LocalWebc),
            Some("wasmu") => Ok(TargetOnDisk::WebAssemblyBinary),
            _ => bail!("Unable to determine how to execute \"{}\"", path.display()),
        }
    }
}

#[derive(Debug, Clone)]
enum ExecutableTarget {
    WebAssembly {
        module: Module,
        module_hash: ModuleHash,
        path: PathBuf,
    },
    Package(BinaryPackage),
}

impl ExecutableTarget {
    /// Try to load a Wasmer package from a directory containing a `wasmer.toml`
    /// file.
    #[tracing::instrument(level = "debug", skip_all)]
    fn from_dir(
        dir: &Path,
        runtime: &Arc<dyn Runtime + Send + Sync>,
        pb: &ProgressBar,
    ) -> Result<Self, Error> {
        pb.set_message(format!("Loading \"{}\" into memory", dir.display()));

        let manifest_path = dir.join("wasmer.toml");
        let webc = webc::wasmer_package::Package::from_manifest(manifest_path)?;
        let container = Container::from(webc);

        pb.set_message("Resolving dependencies");
        let inner_runtime = runtime.clone();
        let pkg = runtime.task_manager().spawn_and_block_on(async move {
            BinaryPackage::from_webc(&container, inner_runtime.as_ref()).await
        })??;

        Ok(ExecutableTarget::Package(pkg))
    }

    /// Try to load a file into something that can be used to run it.
    #[tracing::instrument(level = "debug", skip_all)]
    fn from_file(
        path: &Path,
        runtime: &Arc<dyn Runtime + Send + Sync>,
        pb: &ProgressBar,
    ) -> Result<Self, Error> {
        pb.set_message(format!("Loading from \"{}\"", path.display()));

        match TargetOnDisk::from_file(path)? {
            TargetOnDisk::WebAssemblyBinary | TargetOnDisk::Wat => {
                let wasm = std::fs::read(path)?;

                pb.set_message("Compiling to WebAssembly");
                let module = runtime
                    .load_module_sync(&wasm)
                    .with_context(|| format!("Unable to compile \"{}\"", path.display()))?;

                Ok(ExecutableTarget::WebAssembly {
                    module,
                    module_hash: ModuleHash::hash(&wasm),
                    path: path.to_path_buf(),
                })
            }
            TargetOnDisk::Artifact => {
                let engine = runtime.engine();
                pb.set_message("Deserializing pre-compiled WebAssembly module");
                let module = unsafe { Module::deserialize_from_file(&engine, path)? };
                let module_hash = {
                    let wasm = std::fs::read(path)?;
                    ModuleHash::hash(wasm)
                };

                Ok(ExecutableTarget::WebAssembly {
                    module,
                    module_hash,
                    path: path.to_path_buf(),
                })
            }
            TargetOnDisk::LocalWebc => {
                let container = Container::from_disk(path)?;
                pb.set_message("Resolving dependencies");

                let inner_runtime = runtime.clone();
                let pkg = runtime.task_manager().spawn_and_block_on(async move {
                    BinaryPackage::from_webc(&container, inner_runtime.as_ref()).await
                })??;
                Ok(ExecutableTarget::Package(pkg))
            }
        }
    }
}

#[cfg(feature = "coredump")]
fn generate_coredump(err: &Error, source_name: String, coredump_path: &Path) -> Result<(), Error> {
    let err: &wasmer::RuntimeError = match err.downcast_ref() {
        Some(e) => e,
        None => {
            log::warn!("no runtime error found to generate coredump with");
            return Ok(());
        }
    };

    let mut coredump_builder =
        wasm_coredump_builder::CoredumpBuilder::new().executable_name(&source_name);

    let mut thread_builder = wasm_coredump_builder::ThreadBuilder::new().thread_name("main");

    for frame in err.trace() {
        let coredump_frame = wasm_coredump_builder::FrameBuilder::new()
            .codeoffset(frame.func_offset() as u32)
            .funcidx(frame.func_index())
            .build();
        thread_builder.add_frame(coredump_frame);
    }

    coredump_builder.add_thread(thread_builder.build());

    let coredump = coredump_builder
        .serialize()
        .map_err(Error::msg)
        .context("Coredump serializing failed")?;

    std::fs::write(coredump_path, &coredump).with_context(|| {
        format!(
            "Unable to save the coredump to \"{}\"",
            coredump_path.display()
        )
    })?;

    Ok(())
}

#[derive(Debug, Clone, Parser)]
pub(crate) struct WcgiOptions {
    /// The address to serve on.
    #[clap(long, short, env, default_value_t = ([127, 0, 0, 1], 8000).into())]
    pub(crate) addr: SocketAddr,
}

impl Default for WcgiOptions {
    fn default() -> Self {
        Self {
            addr: ([127, 0, 0, 1], 8000).into(),
        }
    }
}

#[derive(Debug)]
struct Callbacks {
    stderr: Mutex<LineWriter<std::io::Stderr>>,
    addr: SocketAddr,
}

impl Callbacks {
    fn new(addr: SocketAddr) -> Self {
        Callbacks {
            stderr: Mutex::new(LineWriter::new(std::io::stderr())),
            addr,
        }
    }
}

impl wasmer_wasix::runners::wcgi::Callbacks for Callbacks {
    fn started(&self, _abort: AbortHandle) {
        println!("WCGI Server running at http://{}/", self.addr);
    }

    fn on_stderr(&self, raw_message: &[u8]) {
        if let Ok(mut stderr) = self.stderr.lock() {
            // If the WCGI runner printed any log messages we want to make sure
            // they get propagated to the user. Line buffering is important here
            // because it helps prevent the output from becoming a complete
            // mess.
            let _ = stderr.write_all(raw_message);
        }
    }
}

/// Exit the current process, using the WASI exit code if the error contains
/// one.
fn exit_with_wasi_exit_code(result: Result<(), Error>) -> ! {
    let exit_code = match result {
        Ok(_) => 0,
        Err(error) => {
            match error.chain().find_map(get_exit_code) {
                Some(exit_code) => exit_code.raw(),
                None => {
                    eprintln!("{:?}", PrettyError::new(error));
                    // Something else happened
                    1
                }
            }
        }
    };

    std::io::stdout().flush().ok();
    std::io::stderr().flush().ok();

    std::process::exit(exit_code);
}

fn get_exit_code(
    error: &(dyn std::error::Error + 'static),
) -> Option<wasmer_wasix::types::wasi::ExitCode> {
    if let Some(WasiError::Exit(exit_code)) = error.downcast_ref() {
        return Some(*exit_code);
    }
    if let Some(error) = error.downcast_ref::<wasmer_wasix::WasiRuntimeError>() {
        return error.as_exit_code();
    }

    None
}

#[derive(Debug)]
struct MonitoringRuntime<R> {
    runtime: Arc<R>,
    progress: ProgressBar,
}

impl<R> MonitoringRuntime<R> {
    fn new(runtime: R, progress: ProgressBar) -> Self {
        MonitoringRuntime {
            runtime: Arc::new(runtime),
            progress,
        }
    }
}

impl<R: wasmer_wasix::Runtime + Send + Sync> wasmer_wasix::Runtime for MonitoringRuntime<R> {
    fn networking(&self) -> &virtual_net::DynVirtualNetworking {
        self.runtime.networking()
    }

    fn task_manager(&self) -> &Arc<dyn wasmer_wasix::VirtualTaskManager> {
        self.runtime.task_manager()
    }

    fn package_loader(
        &self,
    ) -> Arc<dyn wasmer_wasix::runtime::package_loader::PackageLoader + Send + Sync> {
        let inner = self.runtime.package_loader();
        Arc::new(MonitoringPackageLoader {
            inner,
            progress: self.progress.clone(),
        })
    }

    fn module_cache(
        &self,
    ) -> Arc<dyn wasmer_wasix::runtime::module_cache::ModuleCache + Send + Sync> {
        self.runtime.module_cache()
    }

    fn source(&self) -> Arc<dyn wasmer_wasix::runtime::resolver::Source + Send + Sync> {
        let inner = self.runtime.source();
        Arc::new(MonitoringSource {
            inner,
            progress: self.progress.clone(),
        })
    }

    fn engine(&self) -> wasmer::Engine {
        self.runtime.engine()
    }

    fn new_store(&self) -> wasmer::Store {
        self.runtime.new_store()
    }

    fn http_client(&self) -> Option<&wasmer_wasix::http::DynHttpClient> {
        self.runtime.http_client()
    }

    fn tty(&self) -> Option<&(dyn wasmer_wasix::os::TtyBridge + Send + Sync)> {
        self.runtime.tty()
    }
}

#[derive(Debug)]
struct MonitoringSource {
    inner: Arc<dyn wasmer_wasix::runtime::resolver::Source + Send + Sync>,
    progress: ProgressBar,
}

#[async_trait::async_trait]
impl wasmer_wasix::runtime::resolver::Source for MonitoringSource {
    async fn query(
        &self,
        package: &PackageSpecifier,
    ) -> Result<Vec<wasmer_wasix::runtime::resolver::PackageSummary>, QueryError> {
        self.progress.set_message(format!("Looking up {package}"));
        self.inner.query(package).await
    }
}

#[derive(Debug)]
struct MonitoringPackageLoader {
    inner: Arc<dyn wasmer_wasix::runtime::package_loader::PackageLoader + Send + Sync>,
    progress: ProgressBar,
}

#[async_trait::async_trait]
impl wasmer_wasix::runtime::package_loader::PackageLoader for MonitoringPackageLoader {
    async fn load(
        &self,
        summary: &wasmer_wasix::runtime::resolver::PackageSummary,
    ) -> Result<Container, Error> {
        let pkg_id = summary.package_id();
        self.progress.set_message(format!("Downloading {pkg_id}"));

        self.inner.load(summary).await
    }

    async fn load_package_tree(
        &self,
        root: &Container,
        resolution: &wasmer_wasix::runtime::resolver::Resolution,
    ) -> Result<BinaryPackage, Error> {
        self.inner.load_package_tree(root, resolution).await
    }
}<|MERGE_RESOLUTION|>--- conflicted
+++ resolved
@@ -34,16 +34,11 @@
     bin_factory::BinaryPackage,
     journal::CompactingLogFileJournal,
     runners::{
-<<<<<<< HEAD
-        dcgi::DcgiInstanceFactory,
+        dcgi::{DcgiInstanceFactory, DcgiRunner},
         dproxy::DProxyRunner,
-        wcgi::{self, NoOpWcgiCallbacks},
-=======
-        dcgi::{DcgiInstanceFactory, DcgiRunner},
         emscripten::EmscriptenRunner,
         wasi::WasiRunner,
         wcgi::{self, AbortHandle, NoOpWcgiCallbacks, WcgiRunner},
->>>>>>> 5aba7075
         MappedCommand, MappedDirectory, Runner,
     },
     runtime::{
