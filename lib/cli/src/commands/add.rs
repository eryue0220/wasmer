--- conflicted
+++ resolved
@@ -76,13 +76,9 @@
         match &self.registry {
             Some(r) => Ok(r.clone()),
             None => {
-<<<<<<< HEAD
-                let cfg = WasmerConfig::from_file()
-=======
                 let wasmer_dir =
                     PartialWapmConfig::get_wasmer_dir().map_err(|e| anyhow::anyhow!("{e}"))?;
                 let cfg = PartialWapmConfig::from_file(&wasmer_dir)
->>>>>>> d5adde84
                     .map_err(Error::msg)
                     .context("Unable to load WAPM's config file")?;
                 Ok(cfg.registry.get_current_registry())
