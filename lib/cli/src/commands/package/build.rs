--- conflicted
+++ resolved
@@ -55,16 +55,10 @@
             )
         };
         let pkg = webc::wasmer_package::Package::from_manifest(manifest_path)?;
-<<<<<<< HEAD
-        let pkg_hash = PackageHash::from_sha256_bytes(pkg.webc_hash().ok_or(anyhow::anyhow!(
-            "No webc hash was provided while trying to build"
-        ))?);
-=======
         let data = pkg.serialize()?;
         let hash = sha2::Sha256::digest(&data).into();
-
         let pkg_hash = PackageHash::from_sha256_bytes(hash);
->>>>>>> 387e2c37
+      
         let name = if let Some(manifest_pkg) = manifest.package {
             if let Some(name) = manifest_pkg.name {
                 if let Some(version) = manifest_pkg.version {
