--- conflicted
+++ resolved
@@ -13,21 +13,12 @@
 version.workspace = true
 
 [dependencies]
-<<<<<<< HEAD
-wasmer = { path = "../api", version = "=5.0.1", default-features = false, features = ["compiler", "wasmparser"] }
-wasmer-types = { path = "../types", version = "=5.0.1" }
-wasmer-vm = { path = "../vm", version = "=5.0.1" }
-
-[dev-dependencies]
-wasmer = { path = "../api", version = "=5.0.1", features = ["compiler", "wasmparser"] }
-=======
-wasmer = { path = "../api", version = "=5.0.2", default-features = false, features = ["compiler"] }
+wasmer = { path = "../api", version = "=5.0.2", default-features = false, features = ["compiler", "wasmparser"] }
 wasmer-types = { path = "../types", version = "=5.0.2" }
 wasmer-vm = { path = "../vm", version = "=5.0.2" }
 
 [dev-dependencies]
-wasmer = { path = "../api", version = "=5.0.2", features = ["compiler"] }
->>>>>>> f9103515
+wasmer = { path = "../api", version = "=5.0.2", features = ["compiler", "wasmparser"] }
 
 [badges]
 maintenance = { status = "actively-developed" }
