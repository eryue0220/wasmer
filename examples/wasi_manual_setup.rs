//! Running a WASI compiled WebAssembly module with Wasmer.
//!
//! This example illustrates how to run WASI modules with
//! Wasmer. To run WASI we have to have to do mainly 3 steps:
//!
//!   1. Create a `WasiEnv` instance
//!   2. Attach the imports from the `WasiEnv` to a new instance
//!   3. Run the `WASI` module.
//!
//! You can run the example directly by executing in Wasmer root:
//!
//! ```shell
//! cargo run --example wasi-manual-setup --release --features "cranelift,wasi"
//! ```
//!
//! Ready?

use wasmer::{Instance, Module, Store};
<<<<<<< HEAD
use wasmer_wasi::WasiEnv;
=======
use wasmer_compiler_cranelift::Cranelift;
use wasmer_wasix::WasiEnv;
>>>>>>> 1fe1e514

fn main() -> Result<(), Box<dyn std::error::Error>> {
    let wasm_path = concat!(
        env!("CARGO_MANIFEST_DIR"),
        "/tests/wasi-wast/wasi/unstable/hello.wasm"
    );
    // Let's declare the Wasm module with the text representation.
    let wasm_bytes = std::fs::read(wasm_path)?;

    // Create a Store.
    let mut store = Store::default();

    println!("Compiling module...");
    // Let's compile the Wasm module.
    let module = Module::new(&store, wasm_bytes)?;

    println!("Creating `WasiEnv`...");
    // First, we create the `WasiEnv`
    let mut wasi_env = WasiEnv::builder("hello")
        // .args(&["world"])
        // .env("KEY", "Value")
        .finalize(&mut store)?;

    println!("Instantiating module with WASI imports...");
    // Then, we get the import object related to our WASI
    // and attach it to the Wasm instance.
    let import_object = wasi_env.import_object(&mut store, &module)?;
    let instance = Instance::new(&mut store, &module, &import_object)?;

    println!("Attach WASI memory...");
    // // Attach the memory export
    // let memory = instance.exports.get_memory("memory")?;
    // wasi_env.data_mut(&mut store).set_memory(memory.clone());

    wasi_env.initialize(&mut store, instance.clone())?;

    println!("Call WASI `_start` function...");
    // And we just call the `_start` function!
    let start = instance.exports.get_function("_start")?;
    start.call(&mut store, &[])?;

    wasi_env.cleanup(&mut store, None);

    Ok(())
}

#[test]
#[cfg(feature = "wasi")]
fn test_wasi() -> Result<(), Box<dyn std::error::Error>> {
    main()
}<|MERGE_RESOLUTION|>--- conflicted
+++ resolved
@@ -16,12 +16,7 @@
 //! Ready?
 
 use wasmer::{Instance, Module, Store};
-<<<<<<< HEAD
-use wasmer_wasi::WasiEnv;
-=======
-use wasmer_compiler_cranelift::Cranelift;
 use wasmer_wasix::WasiEnv;
->>>>>>> 1fe1e514
 
 fn main() -> Result<(), Box<dyn std::error::Error>> {
     let wasm_path = concat!(
